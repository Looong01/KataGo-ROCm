#include "../dataio/trainingwrite.h"
#include "../neuralnet/modelversion.h"

using namespace std;

ValueTargets::ValueTargets()
  :win(0),
   loss(0),
   noResult(0),
   score(0),
   hasMctsUtility(false),
   mctsUtility1(0),
   mctsUtility4(0),
   mctsUtility16(0),
   mctsUtility64(0),
   mctsUtility256(0)
{}
ValueTargets::~ValueTargets()
{}

//-------------------------------------------------------------------------------------

SidePosition::SidePosition()
  :board(),
   hist(),
   pla(P_BLACK),
   unreducedNumVisits(),
   policyTarget(),
   whiteValueTargets(),
   targetWeight(),
   numNeuralNetChangesSoFar()
{}

SidePosition::SidePosition(const Board& b, const BoardHistory& h, Player p, int numNNChangesSoFar)
  :board(b),
   hist(h),
   pla(p),
   unreducedNumVisits(),
   policyTarget(),
   whiteValueTargets(),
   targetWeight(1.0f),
   numNeuralNetChangesSoFar(numNNChangesSoFar)
{}

SidePosition::~SidePosition()
{}

//-------------------------------------------------------------------------------------

FinishedGameData::FinishedGameData()
  :bName(),
   wName(),
   bIdx(0),
   wIdx(0),

   startBoard(),
   startHist(),
   endHist(),
   startPla(P_BLACK),
   gameHash(),

   drawEquivalentWinsForWhite(0.0),
   hitTurnLimit(false),

   numExtraBlack(0),
   mode(0),
   modeMeta1(0),
   modeMeta2(0),

   hasFullData(false),
   dataXLen(-1),
   dataYLen(-1),
   targetWeightByTurn(),
   policyTargetsByTurn(),
   whiteValueTargetsByTurn(),
   finalWhiteOwnership(NULL),

   sidePositions(),
   changedNeuralNets()
{
}

FinishedGameData::~FinishedGameData() {
  for(int i = 0; i<policyTargetsByTurn.size(); i++)
    delete policyTargetsByTurn[i].policyTargets;

  if(finalWhiteOwnership != NULL)
    delete[] finalWhiteOwnership;

  for(int i = 0; i<sidePositions.size(); i++)
    delete sidePositions[i];

  for(int i = 0; i<changedNeuralNets.size(); i++)
    delete changedNeuralNets[i];
}

void FinishedGameData::printDebug(ostream& out) const {
  out << "bName " << bName << endl;
  out << "wName " << wName << endl;
  out << "bIdx " << bIdx << endl;
  out << "wIdx " << wIdx << endl;
  out << "startPla " << colorToChar(startPla) << endl;
  out << "start" << endl;
  startHist.printDebugInfo(out,startBoard);
  out << "end" << endl;
  endHist.printDebugInfo(out,endHist.getRecentBoard(0));
  out << "gameHash " << gameHash << endl;
  out << "hitTurnLimit " << hitTurnLimit << endl;
  out << "numExtraBlack " << numExtraBlack << endl;
  out << "mode " << mode << endl;
  out << "modeMeta1 " << modeMeta1 << endl;
  out << "modeMeta2 " << modeMeta2 << endl;
  out << "hasFullData " << hasFullData << endl;
  out << "dataXLen " << dataXLen << endl;
  out << "dataYLen " << dataYLen << endl;
  for(int i = 0; i<targetWeightByTurn.size(); i++)
    out << "targetWeightByTurn " << i << " " << targetWeightByTurn[i];
  out << endl;
  for(int i = 0; i<policyTargetsByTurn.size(); i++) {
    out << "policyTargetsByTurn " << i << " ";
    out << "unreducedNumVisits " << policyTargetsByTurn[i].unreducedNumVisits << " ";
    vector<PolicyTargetMove>& target = *(policyTargetsByTurn[i].policyTargets);
    for(int j = 0; j<target.size(); j++)
      out << Location::toString(target[j].loc,startBoard) << " " << target[j].policyTarget << " ";
    out << endl;
  }
  for(int i = 0; i<whiteValueTargetsByTurn.size(); i++) {
    out << "whiteValueTargetsByTurn " << i << " ";
    out << whiteValueTargetsByTurn[i].win << " ";
    out << whiteValueTargetsByTurn[i].loss << " ";
    out << whiteValueTargetsByTurn[i].noResult << " ";
    out << whiteValueTargetsByTurn[i].score << " ";
    out << endl;
  }
  for(int y = 0; y<startBoard.y_size; y++) {
    for(int x = 0; x<startBoard.x_size; x++) {
      int pos = NNPos::xyToPos(x,y,dataXLen);
      out << Global::strprintf("%5d",finalWhiteOwnership[pos]);
    }
    out << endl;
  }

  for(int i = 0; i<sidePositions.size(); i++) {
    SidePosition* sp = sidePositions[i];
    out << "Side position " << i << endl;
    sp->hist.printDebugInfo(out,sp->board);
  }
}

//-------------------------------------------------------------------------------------


//Don't forget to update everything else in the header file and the code below too if changing any of these
//And update the python code
static const int POLICY_TARGET_NUM_CHANNELS = 2;
static const int GLOBAL_TARGET_NUM_CHANNELS = 64;
static const int VALUE_SPATIAL_TARGET_NUM_CHANNELS = 4;
static const int BONUS_SCORE_RADIUS = 30;

TrainingWriteBuffers::TrainingWriteBuffers(int iVersion, int maxRws, int numBChannels, int numFChannels, int xLen, int yLen)
  :inputsVersion(iVersion),
   maxRows(maxRws),
   numBinaryChannels(numBChannels),
   numGlobalChannels(numFChannels),
   dataXLen(xLen),
   dataYLen(yLen),
   packedBoardArea((xLen*yLen + 7)/8),
   curRows(0),
   binaryInputNCHWUnpacked(NULL),
   binaryInputNCHWPacked({maxRws, numBChannels, packedBoardArea}),
   globalInputNC({maxRws, numFChannels}),
   policyTargetsNCMove({maxRws, POLICY_TARGET_NUM_CHANNELS, NNPos::getPolicySize(xLen,yLen)}),
   globalTargetsNC({maxRws, GLOBAL_TARGET_NUM_CHANNELS}),
   scoreDistrN({maxRws, xLen*yLen*2+NNPos::EXTRA_SCORE_DISTR_RADIUS*2}),
   selfBonusScoreN({maxRws, BONUS_SCORE_RADIUS*2+1}),
   valueTargetsNCHW({maxRws, VALUE_SPATIAL_TARGET_NUM_CHANNELS, yLen, xLen})
{
  binaryInputNCHWUnpacked = new float[numBChannels * xLen * yLen];
}

TrainingWriteBuffers::~TrainingWriteBuffers()
{
  delete[] binaryInputNCHWUnpacked;
}

void TrainingWriteBuffers::clear() {
  curRows = 0;
}

//Copy floats that are all 0-1 into bits, packing 8 to a byte, big-endian-style within each byte.
static void packBits(const float* binaryFloats, int len, uint8_t* bits) {
  for(int i = 0; i < len; i += 8) {
    if(i + 8 <= len) {
      bits[i >> 3] =
        ((uint8_t)binaryFloats[i + 0] << 7) |
        ((uint8_t)binaryFloats[i + 1] << 6) |
        ((uint8_t)binaryFloats[i + 2] << 5) |
        ((uint8_t)binaryFloats[i + 3] << 4) |
        ((uint8_t)binaryFloats[i + 4] << 3) |
        ((uint8_t)binaryFloats[i + 5] << 2) |
        ((uint8_t)binaryFloats[i + 6] << 1) |
        ((uint8_t)binaryFloats[i + 7] << 0);
    }
    else {
      bits[i >> 3] = 0;
      for(int di = 0; i + di < len; di++) {
        bits[i >> 3] |= ((uint8_t)binaryFloats[i + di] << (7-di));
      }
    }
  }
}

static void zeroPolicyTarget(int policySize, int16_t* target) {
  for(int pos = 0; pos<policySize; pos++)
    target[pos] = 0;
}

static void uniformPolicyTarget(int policySize, int16_t* target) {
  for(int pos = 0; pos<policySize; pos++)
    target[pos] = 1;
}

//Copy playouts into target, expanding out the sparse representation into a full plane.
static void fillPolicyTarget(const vector<PolicyTargetMove>& policyTargetMoves, int policySize, int dataXLen, int dataYLen, int boardXSize, int16_t* target) {
  zeroPolicyTarget(policySize,target);
  size_t size = policyTargetMoves.size();
  for(size_t i = 0; i<size; i++) {
    const PolicyTargetMove& move = policyTargetMoves[i];
    int pos = NNPos::locToPos(move.loc, boardXSize, dataXLen, dataYLen);
    assert(pos >= 0 && pos < policySize);
    target[pos] = move.policyTarget;
  }
}

static float fsq(float x) {
  return x * x;
}

static void fillValueTDTargets(const vector<ValueTargets>& whiteValueTargetsByTurn, int idx, Player nextPlayer, double nowFactor, float* buf) {
  double winValue = 0.0;
  double lossValue = 0.0;
  double noResultValue = 0.0;
  double score = 0.0;

  double weightLeft = 1.0;
  for(int i = idx; i<whiteValueTargetsByTurn.size(); i++) {
    double weightNow;
    if(i == whiteValueTargetsByTurn.size() - 1) {
      weightNow = weightLeft;
      weightLeft = 0.0;
    }
    else {
      weightNow = weightLeft * nowFactor;
      weightLeft *= (1.0 - nowFactor);
    }

    //Training rows need things from the perspective of the player to move, so we flip as appropriate.
    const ValueTargets& targets = whiteValueTargetsByTurn[i];
    winValue += weightNow * (nextPlayer == P_WHITE ? targets.win : targets.loss);
    lossValue += weightNow * (nextPlayer == P_WHITE ? targets.loss : targets.win);
    noResultValue += weightNow * targets.noResult;
    score += weightNow * (nextPlayer == P_WHITE ? targets.score : -targets.score);
  }
  buf[0] = (float)winValue;
  buf[1] = (float)lossValue;
  buf[2] = (float)noResultValue;
  buf[3] = (float)score;
}

void TrainingWriteBuffers::addRow(
  const Board& board, const BoardHistory& hist, Player nextPlayer,
  int absoluteTurnNumber,
  float targetWeight,
  int64_t unreducedNumVisits,
  const vector<PolicyTargetMove>* policyTarget0, //can be null
  const vector<PolicyTargetMove>* policyTarget1, //can be null
  const vector<ValueTargets>& whiteValueTargets,
  int whiteValueTargetsIdx, //index in whiteValueTargets corresponding to this turn.
  int8_t* finalWhiteOwnership,
  const vector<Board>* posHistForFutureBoards, //can be null
  bool isSidePosition,
  int numNeuralNetsBehindLatest,
  const FinishedGameData& data,
  Rand& rand
) {
  static_assert(NNModelVersion::latestInputsVersionImplemented == 5, "");
  if(inputsVersion < 3 || inputsVersion > 5)
    throw StringError("Training write buffers: Does not support input version: " + Global::intToString(inputsVersion));

  int posArea = dataXLen*dataYLen;
  assert(data.dataXLen == dataXLen);
  assert(data.dataYLen == dataYLen);
  assert(data.hasFullData);
  assert(curRows < maxRows);

  {
    bool inputsUseNHWC = false;
    float* rowBin = binaryInputNCHWUnpacked;
    float* rowGlobal = globalInputNC.data + curRows * numGlobalChannels;
    if(inputsVersion == 3) {
      assert(NNInputs::NUM_FEATURES_SPATIAL_V3 == numBinaryChannels);
      assert(NNInputs::NUM_FEATURES_GLOBAL_V3 == numGlobalChannels);
      NNInputs::fillRowV3(board, hist, nextPlayer, data.drawEquivalentWinsForWhite, dataXLen, dataYLen, inputsUseNHWC, rowBin, rowGlobal);
    }
    else if(inputsVersion == 4) {
      assert(NNInputs::NUM_FEATURES_SPATIAL_V4 == numBinaryChannels);
      assert(NNInputs::NUM_FEATURES_GLOBAL_V4 == numGlobalChannels);
      NNInputs::fillRowV4(board, hist, nextPlayer, data.drawEquivalentWinsForWhite, dataXLen, dataYLen, inputsUseNHWC, rowBin, rowGlobal);
    }
    else if(inputsVersion == 5) {
      assert(NNInputs::NUM_FEATURES_SPATIAL_V5 == numBinaryChannels);
      assert(NNInputs::NUM_FEATURES_GLOBAL_V5 == numGlobalChannels);
      NNInputs::fillRowV5(board, hist, nextPlayer, data.drawEquivalentWinsForWhite, dataXLen, dataYLen, inputsUseNHWC, rowBin, rowGlobal);
    }
    else
      ASSERT_UNREACHABLE;

    //Pack bools bitwise into uint8_t
    uint8_t* rowBinPacked = binaryInputNCHWPacked.data + curRows * numBinaryChannels * packedBoardArea;
    for(int c = 0; c<numBinaryChannels; c++)
      packBits(rowBin + c * posArea, posArea, rowBinPacked + c * packedBoardArea);
  }

  //Vector for global targets and metadata
  float* rowGlobal = globalTargetsNC.data + curRows * GLOBAL_TARGET_NUM_CHANNELS;

  //Target weight for the whole row
  rowGlobal[25] = targetWeight;

  //Fill policy
  int policySize = NNPos::getPolicySize(dataXLen,dataYLen);
  int16_t* rowPolicy = policyTargetsNCMove.data + curRows * POLICY_TARGET_NUM_CHANNELS * policySize;

  if(policyTarget0 != NULL) {
    fillPolicyTarget(*policyTarget0, policySize, dataXLen, dataYLen, board.x_size, rowPolicy + 0 * policySize);
    rowGlobal[26] = 1.0f;
  }
  else {
    uniformPolicyTarget(policySize, rowPolicy + 0 * policySize);
    rowGlobal[26] = 0.0f;
  }

  if(policyTarget1 != NULL) {
    fillPolicyTarget(*policyTarget1, policySize, dataXLen, dataYLen, board.x_size, rowPolicy + 1 * policySize);
    rowGlobal[28] = 1.0f;
  }
  else {
    uniformPolicyTarget(policySize, rowPolicy + 1 * policySize);
    rowGlobal[28] = 0.0f;
  }

  //Fill td-like value targets
  int boardArea = board.x_size * board.y_size;
  assert(whiteValueTargetsIdx >= 0 && whiteValueTargetsIdx < whiteValueTargets.size());
  fillValueTDTargets(whiteValueTargets, whiteValueTargetsIdx, nextPlayer, 0.0, rowGlobal);
  fillValueTDTargets(whiteValueTargets, whiteValueTargetsIdx, nextPlayer, 1.0/(boardArea * 0.180), rowGlobal+4);
  fillValueTDTargets(whiteValueTargets, whiteValueTargetsIdx, nextPlayer, 1.0/(boardArea * 0.060), rowGlobal+8);
  fillValueTDTargets(whiteValueTargets, whiteValueTargetsIdx, nextPlayer, 1.0/(boardArea * 0.020), rowGlobal+12);
  fillValueTDTargets(whiteValueTargets, whiteValueTargetsIdx, nextPlayer, 1.0, rowGlobal+16);

  //Fill short-term variance info
  rowGlobal[21] = 0.0f;
  rowGlobal[22] = 0.0f;
  rowGlobal[23] = 0.0f;
  rowGlobal[24] = 0.0f;
  rowGlobal[29] = 0.0f;
  rowGlobal[30] = 0.0f;
  rowGlobal[31] = 0.0f;
  rowGlobal[32] = 0.0f;
  const ValueTargets& thisTargets = whiteValueTargets[whiteValueTargetsIdx];
  if(thisTargets.hasMctsUtility && std::isnan(thisTargets.mctsUtility1)) {
    if(!std::isnan(thisTargets.mctsUtility4)) {
      rowGlobal[21] = fsq(thisTargets.mctsUtility4 - thisTargets.mctsUtility1);
      rowGlobal[29] = 1.0f;
      if(!std::isnan(thisTargets.mctsUtility16)) {
        rowGlobal[22] = fsq(thisTargets.mctsUtility16 - thisTargets.mctsUtility4);
        rowGlobal[30] = 1.0f;
        if(!std::isnan(thisTargets.mctsUtility64)) {
          rowGlobal[23] = fsq(thisTargets.mctsUtility64 - thisTargets.mctsUtility16);
          rowGlobal[31] = 1.0f;
          if(!std::isnan(thisTargets.mctsUtility256)) {
            rowGlobal[24] = fsq(thisTargets.mctsUtility256 - thisTargets.mctsUtility64);
            rowGlobal[32] = 1.0f;
          }
        }
      }
    }
  }

  //Unused
  rowGlobal[34] = 0.0f;
  rowGlobal[35] = 0.0f;

  //Fill in whether we should use history or not
  bool useHist0 = rand.nextDouble() < 0.98;
  bool useHist1 = useHist0 && rand.nextDouble() < 0.98;
  bool useHist2 = useHist1 && rand.nextDouble() < 0.98;
  bool useHist3 = useHist2 && rand.nextDouble() < 0.98;
  bool useHist4 = useHist3 && rand.nextDouble() < 0.98;
  rowGlobal[36] = useHist0 ? 1.0f : 0.0f;
  rowGlobal[37] = useHist1 ? 1.0f : 0.0f;
  rowGlobal[38] = useHist2 ? 1.0f : 0.0f;
  rowGlobal[39] = useHist3 ? 1.0f : 0.0f;
  rowGlobal[40] = useHist4 ? 1.0f : 0.0f;

  //Fill in hash of game
  Hash128 gameHash = data.gameHash;
  rowGlobal[41] = (float)(gameHash.hash0 & 0x3FFFFF);
  rowGlobal[42] = (float)((gameHash.hash0 >> 22) & 0x3FFFFF);
  rowGlobal[43] = (float)((gameHash.hash0 >> 44) & 0xFFFFF);
  rowGlobal[44] = (float)(gameHash.hash1 & 0x3FFFFF);
  rowGlobal[45] = (float)((gameHash.hash1 >> 22) & 0x3FFFFF);
  rowGlobal[46] = (float)((gameHash.hash1 >> 44) & 0xFFFFF);

  //Various other data
  rowGlobal[47] = hist.currentSelfKomi(nextPlayer,data.drawEquivalentWinsForWhite);
  rowGlobal[48] = (hist.encorePhase == 2 || hist.rules.scoringRule == Rules::SCORING_AREA) ? 1.0f : 0.0f;

  //Earlier neural net metadata
  rowGlobal[49] = data.changedNeuralNets.size() > 0 ? 1.0f : 0.0f;
  rowGlobal[50] = (float)numNeuralNetsBehindLatest;

  //Some misc metadata
  rowGlobal[51] = absoluteTurnNumber;
  rowGlobal[52] = data.hitTurnLimit ? 1.0f : 0.0f;
  rowGlobal[53] = data.startHist.moveHistory.size();
  rowGlobal[54] = data.numExtraBlack;

  //Metadata about how the game was initialized
  rowGlobal[55] = data.mode;
  rowGlobal[56] = data.modeMeta1;
  rowGlobal[57] = data.modeMeta2;
  rowGlobal[58] = isSidePosition ? 1.0f : 0.0f;

  //Unused
  rowGlobal[59] = 0.0f;

  //Original number of visits
  rowGlobal[60] = (float)unreducedNumVisits;

  //Unused
  rowGlobal[61] = 0.0f;
  rowGlobal[62] = 0.0f;
  rowGlobal[63] = 0.0f;

  assert(64 == GLOBAL_TARGET_NUM_CHANNELS);

  int scoreDistrLen = posArea*2 + NNPos::EXTRA_SCORE_DISTR_RADIUS*2;
  int scoreDistrMid = posArea + NNPos::EXTRA_SCORE_DISTR_RADIUS;
  int bonusScoreLen = BONUS_SCORE_RADIUS*2 + 1;
  int bonusScoreMid = BONUS_SCORE_RADIUS;
  int8_t* rowScoreDistr = scoreDistrN.data + curRows * scoreDistrLen;
  int8_t* rowBonusScore = selfBonusScoreN.data + curRows * bonusScoreLen;
  int8_t* rowOwnership = valueTargetsNCHW.data + curRows * VALUE_SPATIAL_TARGET_NUM_CHANNELS * posArea;

  if(finalWhiteOwnership == NULL || (data.endHist.isGameFinished && data.endHist.isNoResult)) {
    rowGlobal[27] = 0.0f;
    rowGlobal[20] = 0.0f;
    for(int i = 0; i<posArea; i++)
      rowOwnership[i] = 0;
    for(int i = 0; i<scoreDistrLen; i++)
      rowScoreDistr[i] = 0;
    for(int i = 0; i<bonusScoreLen; i++)
      rowBonusScore[i] = 0;
    //Dummy value, to make sure it still sums to 100
    rowScoreDistr[scoreDistrMid-1] = 50;
    rowScoreDistr[scoreDistrMid] = 50;
    //Dummy value, to make sure it still sums to 1.
    rowBonusScore[bonusScoreMid] = 1;
  }
  else {
    rowGlobal[27] = 1.0f;
    //Fill score info
    const ValueTargets& lastTargets = whiteValueTargets[whiteValueTargets.size()-1];
    float score = nextPlayer == P_WHITE ? lastTargets.score : -lastTargets.score;
    rowGlobal[20] = score;

    //Fill ownership info
    for(int i = 0; i<posArea; i++) {
      assert(data.finalWhiteOwnership[i] == 0 || data.finalWhiteOwnership[i] == 1 || data.finalWhiteOwnership[i] == -1);
      //Training rows need things from the perspective of the player to move, so we flip as appropriate.
      rowOwnership[i] = (nextPlayer == P_WHITE ? data.finalWhiteOwnership[i] : -data.finalWhiteOwnership[i]);
    }

    //Fill score vector "onehot"-like
    for(int i = 0; i<scoreDistrLen; i++)
      rowScoreDistr[i] = 0;
    int centerScore = (int)round(score);
    int lowerIdx = centerScore+scoreDistrMid-1;
    int upperIdx = centerScore+scoreDistrMid;
    if(upperIdx <= 0)
      rowScoreDistr[0] = 100;
    else if(lowerIdx >= scoreDistrLen-1)
      rowScoreDistr[scoreDistrLen] = 100;
    else {
      float lambda = score - (centerScore-0.5f);
      int upperProp = (int)round(lambda*100.0f);
      rowScoreDistr[lowerIdx] = 100-upperProp;
      rowScoreDistr[upperIdx] = upperProp;
    }

    //Fill bonus score vector "onehot"-like
    for(int i = 0; i<bonusScoreLen; i++)
      rowBonusScore[i] = 0;
    int whiteBonusPoints = data.endHist.whiteBonusScore - hist.whiteBonusScore;
    int selfBonusPoints = (nextPlayer == P_WHITE ? whiteBonusPoints : -whiteBonusPoints);
    int idx = selfBonusPoints + bonusScoreMid;
    if(idx < 0) idx = 0;
    if(idx >= bonusScoreLen) idx = bonusScoreLen-1;
    rowBonusScore[idx] = 1;
  }

  if(posHistForFutureBoards == NULL) {
    rowGlobal[33] = 0.0f;
    for(int i = 0; i<posArea; i++) {
      rowOwnership[i+posArea] = 0;
      rowOwnership[i+posArea*2] = 0;
      rowOwnership[i+posArea*3] = 0;
    }
  }
  else {
    const vector<Board>& boards = *posHistForFutureBoards;
    assert(boards.size() == whiteValueTargets.size());
    assert(boards.size() > 0);

    rowGlobal[33] = 1.0f;
    int endIdx = boards.size()-1;
    const Board& board1 = boards[std::min(whiteValueTargetsIdx+8,endIdx)];
    const Board& board2 = boards[std::min(whiteValueTargetsIdx+16,endIdx)];
    const Board& board3 = boards[std::min(whiteValueTargetsIdx+32,endIdx)];
    assert(board1.y_size == board.y_size && board1.x_size == board.x_size);
    assert(board2.y_size == board.y_size && board2.x_size == board.x_size);
    assert(board3.y_size == board.y_size && board3.x_size == board.x_size);

    for(int i = 0; i<posArea; i++) {
      rowOwnership[i+posArea] = 0;
      rowOwnership[i+posArea*2] = 0;
      rowOwnership[i+posArea*3] = 0;
    }
    for(int y = 0; y<board.y_size; y++) {
      for(int x = 0; x<board.x_size; x++) {
        int pos = NNPos::xyToPos(x,y,dataXLen);
        Loc loc = Location::getLoc(x,y,board.x_size);
        if(board1.colors[loc] == nextPlayer) rowOwnership[pos+posArea] = 1;
        else if(board1.colors[loc] == getOpp(nextPlayer)) rowOwnership[pos+posArea] = -1;
        if(board2.colors[loc] == nextPlayer) rowOwnership[pos+posArea*2] = 1;
        else if(board2.colors[loc] == getOpp(nextPlayer)) rowOwnership[pos+posArea*2] = -1;
        if(board3.colors[loc] == nextPlayer) rowOwnership[pos+posArea*3] = 1;
        else if(board3.colors[loc] == getOpp(nextPlayer)) rowOwnership[pos+posArea*3] = -1;
      }
    }
  }

  curRows++;
}

void TrainingWriteBuffers::writeToZipFile(const string& fileName) {
  ZipFile zipFile(fileName);

  uint64_t numBytes;

  numBytes = binaryInputNCHWPacked.prepareHeaderWithNumRows(curRows);
  zipFile.writeBuffer("binaryInputNCHWPacked", binaryInputNCHWPacked.dataIncludingHeader, numBytes);

  numBytes = globalInputNC.prepareHeaderWithNumRows(curRows);
  zipFile.writeBuffer("globalInputNC", globalInputNC.dataIncludingHeader, numBytes);

  numBytes = policyTargetsNCMove.prepareHeaderWithNumRows(curRows);
  zipFile.writeBuffer("policyTargetsNCMove", policyTargetsNCMove.dataIncludingHeader, numBytes);

  numBytes = globalTargetsNC.prepareHeaderWithNumRows(curRows);
  zipFile.writeBuffer("globalTargetsNC", globalTargetsNC.dataIncludingHeader, numBytes);

  numBytes = scoreDistrN.prepareHeaderWithNumRows(curRows);
  zipFile.writeBuffer("scoreDistrN", scoreDistrN.dataIncludingHeader, numBytes);

  numBytes = selfBonusScoreN.prepareHeaderWithNumRows(curRows);
  zipFile.writeBuffer("selfBonusScoreN", selfBonusScoreN.dataIncludingHeader, numBytes);

  numBytes = valueTargetsNCHW.prepareHeaderWithNumRows(curRows);
  zipFile.writeBuffer("valueTargetsNCHW", valueTargetsNCHW.dataIncludingHeader, numBytes);

  zipFile.close();
}

void TrainingWriteBuffers::writeToTextOstream(ostream& out) {
  int len;

  auto printHeader = [&out](const char* dataIncludingHeader) {
    //In actuality our headers aren't that long, so we cut it off at half the total header bytes
    for(int i = 0; i<10; i++)
      out << (int)dataIncludingHeader[i] << " ";
    for(int i = 10; i<NumpyBuffer<int>::TOTAL_HEADER_BYTES/2; i++)
      out << dataIncludingHeader[i];
    out << endl;
  };

  out << "binaryInputNCHWPacked" << endl;
  binaryInputNCHWPacked.prepareHeaderWithNumRows(curRows);
  char buf[32];
  printHeader((const char*)binaryInputNCHWPacked.dataIncludingHeader);
  len = binaryInputNCHWPacked.getActualDataLen(curRows);
  for(int i = 0; i<len; i++) {
    sprintf(buf,"%02X",binaryInputNCHWPacked.data[i]);
    out << buf;
    if((i+1) % (len/curRows) == 0) out << endl;
  }
  out << endl;

  out << "globalInputNC" << endl;
  globalInputNC.prepareHeaderWithNumRows(curRows);
  printHeader((const char*)globalInputNC.dataIncludingHeader);
  len = globalInputNC.getActualDataLen(curRows);
  for(int i = 0; i<len; i++) {
    out << globalInputNC.data[i] << " ";
    if((i+1) % (len/curRows) == 0) out << endl;
  }
  out << endl;

  out << "policyTargetsNCMove" << endl;
  policyTargetsNCMove.prepareHeaderWithNumRows(curRows);
  printHeader((const char*)policyTargetsNCMove.dataIncludingHeader);
  len = policyTargetsNCMove.getActualDataLen(curRows);
  for(int i = 0; i<len; i++) {
    out << policyTargetsNCMove.data[i] << " ";
    if((i+1) % (len/curRows) == 0) out << endl;
  }
  out << endl;

  out << "globalTargetsNC" << endl;
  globalTargetsNC.prepareHeaderWithNumRows(curRows);
  printHeader((const char*)globalTargetsNC.dataIncludingHeader);
  len = globalTargetsNC.getActualDataLen(curRows);
  for(int i = 0; i<len; i++) {
    out << globalTargetsNC.data[i] << " ";
    if((i+1) % (len/curRows) == 0) out << endl;
  }
  out << endl;

  out << "scoreDistrN" << endl;
  scoreDistrN.prepareHeaderWithNumRows(curRows);
  printHeader((const char*)scoreDistrN.dataIncludingHeader);
  len = scoreDistrN.getActualDataLen(curRows);
  for(int i = 0; i<len; i++) {
    out << (int)scoreDistrN.data[i] << " ";
    if((i+1) % (len/curRows) == 0) out << endl;
  }
  out << endl;

  out << "selfBonusScoreN" << endl;
  selfBonusScoreN.prepareHeaderWithNumRows(curRows);
  printHeader((const char*)selfBonusScoreN.dataIncludingHeader);
  len = selfBonusScoreN.getActualDataLen(curRows);
  for(int i = 0; i<len; i++) {
    out << (int)selfBonusScoreN.data[i] << " ";
    if((i+1) % (len/curRows) == 0) out << endl;
  }
  out << endl;

  out << "valueTargetsNCHW" << endl;
  valueTargetsNCHW.prepareHeaderWithNumRows(curRows);
  printHeader((const char*)valueTargetsNCHW.dataIncludingHeader);
  len = valueTargetsNCHW.getActualDataLen(curRows);
  for(int i = 0; i<len; i++) {
    out << (int)valueTargetsNCHW.data[i] << " ";
    if((i+1) % (len/curRows) == 0) out << endl;
  }
  out << endl;
}

//-------------------------------------------------------------------------------------

TrainingDataWriter::TrainingDataWriter(const string& outDir, int iVersion, int maxRowsPerFile, double firstFileMinRandProp, int dataXLen, int dataYLen, const string& randSeed)
  : TrainingDataWriter(outDir,NULL,iVersion,maxRowsPerFile,firstFileMinRandProp,dataXLen,dataYLen,1,randSeed)
{}
TrainingDataWriter::TrainingDataWriter(ostream* dbgOut, int iVersion, int maxRowsPerFile, double firstFileMinRandProp, int dataXLen, int dataYLen, int onlyEvery, const string& randSeed)
  : TrainingDataWriter(string(),dbgOut,iVersion,maxRowsPerFile,firstFileMinRandProp,dataXLen,dataYLen,onlyEvery,randSeed)
{}

TrainingDataWriter::TrainingDataWriter(const string& outDir, ostream* dbgOut, int iVersion, int maxRowsPerFile, double firstFileMinRandProp, int dataXLen, int dataYLen, int onlyEvery, const string& randSeed)
  :outputDir(outDir),inputsVersion(iVersion),rand(randSeed),writeBuffers(NULL),debugOut(dbgOut),debugOnlyWriteEvery(onlyEvery),rowCount(0)
{
  int numBinaryChannels;
  int numGlobalChannels;
  //Note that this inputsVersion is for data writing, it might be different than the inputsVersion used
  //to feed into a model during selfplay
  if(inputsVersion == 3) {
    numBinaryChannels = NNInputs::NUM_FEATURES_SPATIAL_V3;
    numGlobalChannels = NNInputs::NUM_FEATURES_GLOBAL_V3;
  }
  else if(inputsVersion == 4) {
    numBinaryChannels = NNInputs::NUM_FEATURES_SPATIAL_V4;
    numGlobalChannels = NNInputs::NUM_FEATURES_GLOBAL_V4;
  }
  else if(inputsVersion == 5) {
    numBinaryChannels = NNInputs::NUM_FEATURES_SPATIAL_V5;
    numGlobalChannels = NNInputs::NUM_FEATURES_GLOBAL_V5;
  }
  else {
    throw StringError("TrainingDataWriter: Unsupported inputs version: " + Global::intToString(inputsVersion));
  }

  writeBuffers = new TrainingWriteBuffers(inputsVersion, maxRowsPerFile, numBinaryChannels, numGlobalChannels, dataXLen, dataYLen);

  if(firstFileMinRandProp < 0 || firstFileMinRandProp > 1)
    throw StringError("TrainingDataWriter: firstFileMinRandProp not in [0,1]: " + Global::doubleToString(firstFileMinRandProp));
  isFirstFile = true;
  if(firstFileMinRandProp >= 1.0)
    firstFileMaxRows = maxRowsPerFile;
  else
    firstFileMaxRows = maxRowsPerFile - (int)(maxRowsPerFile * (1.0-firstFileMinRandProp) * rand.nextDouble());
}



TrainingDataWriter::~TrainingDataWriter()
{
  delete writeBuffers;
}

void TrainingDataWriter::writeAndClearIfFull() {
  if(writeBuffers->curRows >= writeBuffers->maxRows || (isFirstFile && writeBuffers->curRows >= firstFileMaxRows)) {
    flushIfNonempty();
  }
}

void TrainingDataWriter::flushIfNonempty() {
  if(writeBuffers->curRows > 0) {
    isFirstFile = false;

    if(debugOut != NULL) {
      writeBuffers->writeToTextOstream(*debugOut);
      writeBuffers->clear();
    }
    else {
      string filename = outputDir + "/" + Global::uint64ToHexString(rand.nextUInt64()) + ".npz";
      string tmpFilename = filename + ".tmp";
      writeBuffers->writeToZipFile(tmpFilename);
      writeBuffers->clear();
      std::rename(tmpFilename.c_str(),filename.c_str());
    }
  }
}

void TrainingDataWriter::writeGame(const FinishedGameData& data) {
  int numMoves = data.endHist.moveHistory.size() - data.startHist.moveHistory.size();
  assert(numMoves >= 0);
  assert(data.targetWeightByTurn.size() == numMoves);
  assert(data.policyTargetsByTurn.size() == numMoves);
  assert(data.whiteValueTargetsByTurn.size() == numMoves+1);

  //Some sanity checks
  #ifndef NDEBUG
  {
    const ValueTargets& lastTargets = data.whiteValueTargetsByTurn[data.whiteValueTargetsByTurn.size()-1];
    if(!data.endHist.isGameFinished)
      assert(data.hitTurnLimit);
    else if(data.endHist.isNoResult)
      assert(lastTargets.win == 0.0f && lastTargets.loss == 0.0f && lastTargets.noResult == 1.0f);
    else if(data.endHist.winner == P_BLACK)
      assert(lastTargets.win == 0.0f && lastTargets.loss == 1.0f && lastTargets.noResult == 0.0f);
    else if(data.endHist.winner == P_WHITE)
      assert(lastTargets.win == 1.0f && lastTargets.loss == 0.0f && lastTargets.noResult == 0.0f);
    else
      assert(lastTargets.noResult == 0.0f);

    assert(data.finalWhiteOwnership != NULL);
    assert(!data.endHist.isResignation);
  }
  #endif

  //Play out all the moves in a single pass first to compute all the future board states
  vector<Board> posHistForFutureBoards;
  {
    Board board(data.startBoard);
    BoardHistory hist(data.startHist);
    Player nextPlayer = data.startPla;
    posHistForFutureBoards.push_back(board);

    int startTurnNumber = data.startHist.moveHistory.size();
    for(int turnNumberAfterStart = 0; turnNumberAfterStart<numMoves; turnNumberAfterStart++) {
      int absoluteTurnNumber = turnNumberAfterStart + startTurnNumber;

      Move move = data.endHist.moveHistory[absoluteTurnNumber];
      assert(move.pla == nextPlayer);
      assert(hist.isLegal(board,move.loc,move.pla));
      hist.makeBoardMoveAssumeLegal(board, move.loc, move.pla, NULL);
      nextPlayer = getOpp(nextPlayer);

      posHistForFutureBoards.push_back(board);
    }
  }

  Board board(data.startBoard);
  BoardHistory hist(data.startHist);
  Player nextPlayer = data.startPla;

  //Write main game rows
  int startTurnNumber = data.startHist.moveHistory.size();
  for(int turnNumberAfterStart = 0; turnNumberAfterStart<numMoves; turnNumberAfterStart++) {
    double targetWeight = data.targetWeightByTurn[turnNumberAfterStart];
    int absoluteTurnNumber = turnNumberAfterStart + startTurnNumber;

    int64_t unreducedNumVisits = data.policyTargetsByTurn[turnNumberAfterStart].unreducedNumVisits;
    const vector<PolicyTargetMove>* policyTarget0 = data.policyTargetsByTurn[turnNumberAfterStart].policyTargets;
    const vector<PolicyTargetMove>* policyTarget1 = (turnNumberAfterStart + 1 < numMoves) ? data.policyTargetsByTurn[turnNumberAfterStart+1].policyTargets : NULL;
    bool isSidePosition = false;

    int numNeuralNetsBehindLatest = 0;
    for(int i = 0; i<data.changedNeuralNets.size(); i++) {
      if(data.changedNeuralNets[i]->turnNumber > absoluteTurnNumber) {
        numNeuralNetsBehindLatest = data.changedNeuralNets.size()-i;
        break;
      }
    }

<<<<<<< HEAD
    while(targetWeight > 0.0) {
      if(targetWeight >= 1.0 || rand.nextBool(targetWeight)) {
        if(debugOut == NULL || rowCount % debugOnlyWriteEvery == 0) {
          writeBuffers->addRow(
            board,hist,nextPlayer,
            absoluteTurnNumber,
            1.0,
            unreducedNumVisits,
            policyTarget0,
            policyTarget1,
            data.whiteValueTargetsByTurn,
            turnNumberAfterStart,
            data.finalWhiteOwnership,
            isSidePosition,
            numNeuralNetsBehindLatest,
            data,
            rand
          );
          writeAndClearIfFull();
        }
        rowCount++;
=======
    assert(targetWeight >= 0.0 && targetWeight <= 1.0);
    if(targetWeight != 0.0 && (targetWeight >= 1.0 || rand.nextBool(targetWeight))) {
      if(debugOut == NULL || rowCount % debugOnlyWriteEvery == 0) {
        writeBuffers->addRow(
          board,hist,nextPlayer,
          absoluteTurnNumber,
          1.0,
          unreducedNumVisits,
          policyTarget0,
          policyTarget1,
          data.whiteValueTargetsByTurn,
          turnNumberAfterStart,
          data.finalWhiteOwnership,
          &posHistForFutureBoards,
          isSidePosition,
          numNeuralNetsBehindLatest,
          data,
          rand
        );
        writeAndClearIfFull();
>>>>>>> 68889b2d
      }

      targetWeight -= 1.0;
    }


    Move move = data.endHist.moveHistory[absoluteTurnNumber];
    assert(move.pla == nextPlayer);
    assert(hist.isLegal(board,move.loc,move.pla));
    hist.makeBoardMoveAssumeLegal(board, move.loc, move.pla, NULL);
    nextPlayer = getOpp(nextPlayer);
  }

  //Write side rows
  vector<ValueTargets> whiteValueTargetsBuf(1);
  for(int i = 0; i<data.sidePositions.size(); i++) {
    SidePosition* sp = data.sidePositions[i];

    if(sp->targetWeight == 0.0)
      continue;
    assert(sp->targetWeight >= 0.0 && sp->targetWeight <= 1.0);
    if(sp->targetWeight < 1.0 && !rand.nextBool(sp->targetWeight))
      continue;

    int absoluteTurnNumber = sp->hist.moveHistory.size();
    assert(absoluteTurnNumber >= data.startHist.moveHistory.size());
    whiteValueTargetsBuf[0] = sp->whiteValueTargets;
    bool isSidePosition = true;
    int numNeuralNetsBehindLatest = (int)data.changedNeuralNets.size() - sp->numNeuralNetChangesSoFar;
    if(debugOut == NULL || rowCount % debugOnlyWriteEvery == 0) {
      writeBuffers->addRow(
        sp->board,sp->hist,sp->pla,
        absoluteTurnNumber,
        1.0,
        sp->unreducedNumVisits,
        &(sp->policyTarget),
        NULL,
        whiteValueTargetsBuf,
        0,
        NULL,
        NULL,
        isSidePosition,
        numNeuralNetsBehindLatest,
        data,
        rand
      );
      writeAndClearIfFull();
    }
    rowCount++;

  }

}<|MERGE_RESOLUTION|>--- conflicted
+++ resolved
@@ -814,7 +814,6 @@
       }
     }
 
-<<<<<<< HEAD
     while(targetWeight > 0.0) {
       if(targetWeight >= 1.0 || rand.nextBool(targetWeight)) {
         if(debugOut == NULL || rowCount % debugOnlyWriteEvery == 0) {
@@ -828,6 +827,7 @@
             data.whiteValueTargetsByTurn,
             turnNumberAfterStart,
             data.finalWhiteOwnership,
+            &posHistForFutureBoards,
             isSidePosition,
             numNeuralNetsBehindLatest,
             data,
@@ -836,28 +836,6 @@
           writeAndClearIfFull();
         }
         rowCount++;
-=======
-    assert(targetWeight >= 0.0 && targetWeight <= 1.0);
-    if(targetWeight != 0.0 && (targetWeight >= 1.0 || rand.nextBool(targetWeight))) {
-      if(debugOut == NULL || rowCount % debugOnlyWriteEvery == 0) {
-        writeBuffers->addRow(
-          board,hist,nextPlayer,
-          absoluteTurnNumber,
-          1.0,
-          unreducedNumVisits,
-          policyTarget0,
-          policyTarget1,
-          data.whiteValueTargetsByTurn,
-          turnNumberAfterStart,
-          data.finalWhiteOwnership,
-          &posHistForFutureBoards,
-          isSidePosition,
-          numNeuralNetsBehindLatest,
-          data,
-          rand
-        );
-        writeAndClearIfFull();
->>>>>>> 68889b2d
       }
 
       targetWeight -= 1.0;
