#include "../core/global.h"
#include "../core/makedir.h"
#include "../core/config_parser.h"
#include "../core/timer.h"
#include "../core/test.h"
#include "../dataio/sgf.h"
#include "../search/asyncbot.h"
#include "../program/setup.h"
#include "../program/playutils.h"
#include "../program/play.h"
#include "../command/commandline.h"
#include "../main.h"

#include <chrono>
#include <csignal>

using namespace std;

static std::atomic<bool> sigReceived(false);
static std::atomic<bool> shouldStop(false);
static void signalHandler(int signal)
{
  if(signal == SIGINT || signal == SIGTERM) {
    sigReceived.store(true);
    shouldStop.store(true);
  }
}

static void writeLine(
  const Search* search, const BoardHistory& baseHist,
  const vector<double>& winLossHistory, const vector<double>& scoreHistory, const vector<double>& scoreStdevHistory
) {
  const Board board = search->getRootBoard();
  int nnXLen = search->nnXLen;
  int nnYLen = search->nnYLen;

  cout << board.x_size << " ";
  cout << board.y_size << " ";
  cout << nnXLen << " ";
  cout << nnYLen << " ";
  cout << baseHist.rules.komi << " ";
  if(baseHist.isGameFinished) {
    cout << PlayerIO::playerToString(baseHist.winner) << " ";
    cout << baseHist.isResignation << " ";
    cout << baseHist.finalWhiteMinusBlackScore << " ";
  }
  else {
    cout << "-" << " ";
    cout << "false" << " ";
    cout << "0" << " ";
  }

  //Last move
  Loc moveLoc = Board::NULL_LOC;
  if(baseHist.moveHistory.size() > 0)
    moveLoc = baseHist.moveHistory[baseHist.moveHistory.size()-1].loc;
  cout << NNPos::locToPos(moveLoc,board.x_size,nnXLen,nnYLen) << " ";

  cout << baseHist.moveHistory.size() << " ";
  cout << board.numBlackCaptures << " ";
  cout << board.numWhiteCaptures << " ";

  for(int y = 0; y<board.y_size; y++) {
    for(int x = 0; x<board.x_size; x++) {
      Loc loc = Location::getLoc(x,y,board.x_size);
      if(board.colors[loc] == C_BLACK)
        cout << "x";
      else if(board.colors[loc] == C_WHITE)
        cout << "o";
      else
        cout << ".";
    }
  }
  cout << " ";

  vector<AnalysisData> buf;
  if(!baseHist.isGameFinished) {
    int minMovesToTryToGet = 0; //just get the default number
    search->getAnalysisData(buf,minMovesToTryToGet,false,9);
  }
  cout << buf.size() << " ";
  for(int i = 0; i<buf.size(); i++) {
    const AnalysisData& data = buf[i];
    cout << NNPos::locToPos(data.move,board.x_size,nnXLen,nnYLen) << " ";
    cout << data.numVisits << " ";
    cout << data.winLossValue << " ";
    cout << data.scoreMean << " ";
    cout << data.scoreStdev << " ";
    cout << data.policyPrior << " ";
  }

  int minVisits = 3;
  vector<double> ownership = search->getAverageTreeOwnership(minVisits);
  for(int y = 0; y<board.y_size; y++) {
    for(int x = 0; x<board.x_size; x++) {
      int pos = NNPos::xyToPos(x,y,nnXLen);
      cout << ownership[pos] << " ";
    }
  }

  cout << winLossHistory.size() << " ";
  for(int i = 0; i<winLossHistory.size(); i++)
    cout << winLossHistory[i] << " ";
  cout << scoreHistory.size() << " ";
  assert(scoreStdevHistory.size() == scoreHistory.size());
  for(int i = 0; i<scoreHistory.size(); i++)
    cout << scoreHistory[i] << " " << scoreStdevHistory[i] << " ";

  cout << endl;
}

static void initializeDemoGame(Board& board, BoardHistory& hist, Player& pla, Rand& rand, AsyncBot* bot, Logger& logger) {
  static const int numSizes = 9;
  int sizes[numSizes] = {19,13,9,15,11,10,12,14,16};
  int sizeFreqs[numSizes] = {240,18,12,6,2,1,1,1,1};

  const int size = sizes[rand.nextUInt(sizeFreqs,numSizes)];

  board = Board(size,size);
  pla = P_BLACK;
  hist.clear(board,pla,Rules::getTrompTaylorish(),0);
  bot->setPosition(pla,board,hist);

  if(size == 19) {
    //Many games use a special opening
    if(rand.nextBool(0.6)) {
      auto g = [size](int x, int y) { return Location::getLoc(x,y,size); };
      const Move nb = Move(Board::NULL_LOC, P_BLACK);
      const Move nw = Move(Board::NULL_LOC, P_WHITE);
      Player b = P_BLACK;
      Player w = P_WHITE;
      vector<vector<Move>> specialOpenings = {
        //Sanrensei
        { Move(g(3,3), b), nw, Move(g(15,3), b), nw, Move(g(9,3), b) },
        //Low Chinese
        { Move(g(3,3), b), nw, Move(g(16,3), b), nw, Move(g(10,2), b) },
        //Low Chinese
        { Move(g(3,3), b), nw, Move(g(16,3), b), nw, Move(g(10,2), b) },
        //High chinese
        { Move(g(3,3), b), nw, Move(g(16,3), b), nw, Move(g(10,3), b) },
        //Low small chinese
        { Move(g(3,3), b), nw, Move(g(16,3), b), nw, Move(g(11,2), b) },
        //Kobayashi
        { Move(g(3,3), b), Move(g(15,15), w), Move(g(16,3), b), nw, Move(g(16,13), b), Move(g(13,16), w), Move(g(15,9), b) },
        //Kobayashi
        { Move(g(3,3), b), Move(g(15,15), w), Move(g(16,3), b), nw, Move(g(16,13), b), Move(g(13,16), w), Move(g(15,9), b) },
        //Mini chinese
        { Move(g(3,3), b), Move(g(15,15), w), Move(g(15,2), b), nw, Move(g(16,13), b), Move(g(13,16), w), Move(g(16,8), b) },
        //Mini chinese
        { Move(g(3,3), b), Move(g(15,15), w), Move(g(15,2), b), nw, Move(g(16,13), b), Move(g(13,16), w), Move(g(16,8), b) },
        //Micro chinese
        { Move(g(3,3), b), Move(g(15,15), w), Move(g(15,2), b), nw, Move(g(16,13), b), Move(g(13,16), w), Move(g(16,7), b) },
        //Micro chinese with variable other corner
        { Move(g(15,2), b), Move(g(15,15), w), nb, nw, Move(g(16,13), b), Move(g(13,16), w), Move(g(16,7), b) },
        //Boring star points
        { Move(g(15,3), b), Move(g(15,15), w), nb, nw, Move(g(16,13), b), Move(g(13,16), w), Move(g(15,9), b) },
        //High 3-4 counter approaches
        { Move(g(3,3), b), Move(g(15,16), w), Move(g(16,3), b), nw, Move(g(15,14), b), Move(g(14,3), w) },
        //Double 3-3
        { Move(g(2,2), b), nw, Move(g(16,2), b) },
        //Low enclosure
        { Move(g(2,3), b), nw, Move(g(4,2), b) },
        //High enclosure
        { Move(g(2,3), b), nw, Move(g(4,3), b) },
        //5-5 point
        { Move(g(4,4), b) },
        //5-3 point
        { Move(g(2,4), b) },
        //5-4 point
        { Move(g(3,4), b) },
        //3-3 point
        { Move(g(2,2), b) },
        //3-4 point far approach
        { Move(g(3,2), b), Move(g(2,5), w) },
        //Tengen
        { Move(g(9,9), b) },
        //2-2 point
        { Move(g(1,1), b) },
        //Shusaku fuseki
        { Move(g(16,15), b), Move(g(3,16), w), Move(g(15,2), b), Move(g(14,16), w), nb, Move(g(16,4), w), Move(g(15,14), b) },
        //Miyamoto fuseki
        { Move(g(16,13), b), Move(g(3,15), w), Move(g(13,2), b), nw, Move(g(9,16), b) },
        //4-4 1-space low pincer - shared side
        { Move(g(15,15), b), Move(g(3,15), w), nb, nw, Move(g(5,16), b), Move(g(7,16), w) },
        //4-4 2-space high pincer - shared side
        { Move(g(15,15), b), Move(g(3,15), w), nb, nw, Move(g(5,16), b), Move(g(8,15), w) },
        //4-4 1-space low pincer - opponent side
        { Move(g(15,15), b), Move(g(3,15), w), nb, nw, Move(g(2,13), b), Move(g(2,11), w) },
        //4-4 2-space high pincer - opponent side
        { Move(g(15,15), b), Move(g(3,15), w), nb, nw, Move(g(2,13), b), Move(g(3,10), w) },
        //3-4 1-space low approach - shusaku kosumi and long extend
        { Move(g(15,15), b), Move(g(3,16), w), nb, nw, Move(g(2,14), b), Move(g(4,15), w), Move(g(2,10), b) },
        //3-4 1-space low approach low pincer - opponent side
        { Move(g(15,15), b), Move(g(3,16), w), nb, nw, Move(g(2,14), b), Move(g(2,12), w) },
        //3-4 2-space low approach high pincer - opponent side
        { Move(g(15,15), b), Move(g(3,16), w), nb, nw, Move(g(2,14), b), Move(g(3,11), w) },
        //3-4 1-space high approach - opponent side
        { Move(g(15,15), b), Move(g(3,16), w), nb, nw, Move(g(3,14), b) },
        //3-4 1-space high approach low pincer - opponent side
        { Move(g(15,15), b), Move(g(3,16), w), nb, nw, Move(g(3,14), b), Move(g(2,12), w) },
        //3-4 2-space high approach high pincer - opponent side
        { Move(g(15,15), b), Move(g(3,16), w), nb, nw, Move(g(3,14), b), Move(g(3,11), w) },
        //Orthodox
        { Move(g(3,3), b), nw, Move(g(15,2), b), nw, Move(g(16,4), b), Move(g(9,2), w) },
        //Manchurian
        { Move(g(4,3), b), nw, Move(g(16,3), b), nw, Move(g(10,3), b) },
        //Upper Manchurian
        { Move(g(4,4), b), nw, Move(g(16,4), b), nw, Move(g(10,4), b) },
        //Great wall
        { Move(g(9,9), b), nw, Move(g(9,15), b), nw, Move(g(9,3), b), nw, Move(g(8,12), b), nw, Move(g(10,6), b) },
        //Small wall
        { Move(g(9,8), b), nw, Move(g(8,11), b), nw, Move(g(10,5), b) },
        //High approaches
        { Move(g(3,2), b), Move(g(3,4), w), Move(g(16,3), b), Move(g(14,3), w), Move(g(15,16), b), Move(g(15,14), w) },
        //Black hole
        { Move(g(12,14), b), nw, Move(g(14,6), b), nw, Move(g(4,12), b), nw, Move(g(6,4), b) },
        //Crosscut
        { Move(g(9,9), b), Move(g(9,10), w), Move(g(10,10), b), Move(g(10,9), w) },
        //One-point jump center
        { Move(g(9,8), b), nw, Move(g(9,10), b) },
      };

      vector<Move> chosenOpening = specialOpenings[rand.nextUInt((int)specialOpenings.size())];
      vector<vector<Move>> chosenOpenings;

      for(int j = 0; j<8; j++) {
        vector<Move> symmetric;
        for(int k = 0; k<chosenOpening.size(); k++) {
          Loc loc = chosenOpening[k].loc;
          Player movePla = chosenOpening[k].pla;
          if(loc == Board::NULL_LOC || loc == Board::PASS_LOC)
            symmetric.push_back(Move(loc,movePla));
          else {
            int x = Location::getX(loc,size);
            int y = Location::getY(loc,size);
            if(j & 1) x = size-1-x;
            if(j & 2) y = size-1-y;
            if(j & 4) std::swap(x,y);
            symmetric.push_back(Move(Location::getLoc(x,y,size),movePla));
          }
        }
        chosenOpenings.push_back(symmetric);
      }
      for(int j = (int)chosenOpenings.size()-1; j>=1; j--) {
        int r = rand.nextUInt(j+1);
        vector<Move> tmp = chosenOpenings[j];
        chosenOpenings[j] = chosenOpenings[r];
        chosenOpenings[r] = tmp;
      }

      vector<Move> movesPlayed;
      vector<Move> freeMovesPlayed;
      vector<Move> specifiedMovesPlayed;
      while(true) {
        auto withinRadius1 = [size](Loc l0, Loc l1) {
          if(l0 == Board::NULL_LOC || l1 == Board::NULL_LOC || l0 == Board::PASS_LOC || l1 == Board::PASS_LOC)
            return false;
          int x0 = Location::getX(l0,size);
          int y0 = Location::getY(l0,size);
          int x1 = Location::getX(l1,size);
          int y1 = Location::getY(l1,size);
          return std::abs(x0-x1) <= 1 && std::abs(y0-y1) <= 1;
        };
        auto symmetryIsGood = [&movesPlayed,&specifiedMovesPlayed,&freeMovesPlayed,&withinRadius1](const vector<Move>& moves) {
          assert(movesPlayed.size() <= moves.size());
          //Make sure the symmetry matches up to the desired point,
          //and that free moves are not within radius 1 of any specified move
          for(int j = 0; j<movesPlayed.size(); j++) {
            if(moves[j].loc == Board::NULL_LOC) {
              Loc actualLoc = movesPlayed[j].loc;
              for(int k = 0; k<specifiedMovesPlayed.size(); k++) {
                if(withinRadius1(specifiedMovesPlayed[k].loc,actualLoc))
                  return false;
              }
            }
            else if(movesPlayed[j].loc != moves[j].loc)
              return false;
          }

          //Make sure the next move will also not be within radius 1 of any free move.
          if(movesPlayed.size() < moves.size()) {
            Loc nextLoc = moves[movesPlayed.size()].loc;
            for(int k = 0; k<freeMovesPlayed.size(); k++) {
              if(withinRadius1(freeMovesPlayed[k].loc,nextLoc))
                return false;
            }
          }

          return true;
        };

        //Take the first good symmetry
        vector<Move> goodSymmetry;
        for(int i = 0; i<chosenOpenings.size(); i++) {
          if(symmetryIsGood(chosenOpenings[i])) {
            goodSymmetry = chosenOpenings[i];
            break;
          }
        }

        //If we have no further moves on that symmetry, we're done
        if(movesPlayed.size() >= goodSymmetry.size())
          break;

        Move nextMove = goodSymmetry[movesPlayed.size()];
        bool wasSpecified = true;

        if(nextMove.loc == Board::NULL_LOC) {
          wasSpecified = false;
          Search* search = bot->getSearchStopAndWait();
          NNResultBuf buf;
          MiscNNInputParams nnInputParams;
          nnInputParams.drawEquivalentWinsForWhite = search->searchParams.drawEquivalentWinsForWhite;
          search->nnEvaluator->evaluate(board,hist,pla,nnInputParams,buf,false,false);
          std::shared_ptr<NNOutput> nnOutput = std::move(buf.result);

          double temperature = 0.8;
          bool allowPass = false;
          Loc banMove = Board::NULL_LOC;
          Loc loc = PlayUtils::chooseRandomPolicyMove(nnOutput.get(), board, hist, pla, rand, temperature, allowPass, banMove);
          nextMove.loc = loc;
        }

        //Make sure the next move is legal
        if(!hist.isLegal(board,nextMove.loc,nextMove.pla))
          break;

        //Make the move!
        hist.makeBoardMoveAssumeLegal(board,nextMove.loc,nextMove.pla,NULL);
        pla = getOpp(pla);

        hist.clear(board,pla,hist.rules,0);
        bot->setPosition(pla,board,hist);

        movesPlayed.push_back(nextMove);
        if(wasSpecified)
          specifiedMovesPlayed.push_back(nextMove);
        else
          freeMovesPlayed.push_back(nextMove);

        bot->clearSearch();
        writeLine(bot->getSearch(),hist,vector<double>(),vector<double>(),vector<double>());
        std::this_thread::sleep_for(std::chrono::duration<double>(1.0));

      } //Close while(true)

      int numVisits = 20;
      PlayUtils::adjustKomiToEven(bot->getSearchStopAndWait(),NULL,board,hist,pla,numVisits,logger,OtherGameProperties(),rand);
      double komi = hist.rules.komi + 0.3 * rand.nextGaussian();
      komi = 0.5 * round(2.0 * komi);
      hist.setKomi((float)komi);
      bot->setPosition(pla,board,hist);
    }
  }

  bot->clearSearch();
  writeLine(bot->getSearch(),hist,vector<double>(),vector<double>(),vector<double>());
  std::this_thread::sleep_for(std::chrono::duration<double>(2.0));

}


int MainCmds::demoplay(int argc, const char* const* argv) {
  Board::initHash();
  ScoreValue::initTables();
  Rand seedRand;

  ConfigParser cfg;
  string logFile;
  string modelFile;
  try {
    KataGoCommandLine cmd("Self-play demo dumping status to stdout");
    cmd.addConfigFileArg("","");
    cmd.addModelFileArg();
    cmd.addOverrideConfigArg();

    TCLAP::ValueArg<string> logFileArg("","log-file","Log file to output to",false,string(),"FILE");
    cmd.add(logFileArg);
    cmd.parse(argc,argv);

    modelFile = cmd.getModelFile();
    logFile = logFileArg.getValue();

    cmd.getConfig(cfg);
  }
  catch (TCLAP::ArgException &e) {
    cerr << "Error: " << e.error() << " for argument " << e.argId() << endl;
    return 1;
  }

  Logger logger;
  logger.addFile(logFile);

  logger.write("Engine starting...");

  string searchRandSeed = Global::uint64ToString(seedRand.nextUInt64());

  SearchParams params = Setup::loadSingleParams(cfg,Setup::SETUP_FOR_OTHER);

  NNEvaluator* nnEval;
  {
    Setup::initializeSession(cfg);
    int maxConcurrentEvals = params.numThreads * 2 + 16; // * 2 + 16 just to give plenty of headroom
    int expectedConcurrentEvals = params.numThreads;
    int defaultMaxBatchSize = -1;
    string expectedSha256 = "";
    nnEval = Setup::initializeNNEvaluator(
      modelFile,modelFile,expectedSha256,cfg,logger,seedRand,maxConcurrentEvals,expectedConcurrentEvals,
      NNPos::MAX_BOARD_LEN,NNPos::MAX_BOARD_LEN,defaultMaxBatchSize,
      Setup::SETUP_FOR_OTHER
    );
  }
  logger.write("Loaded neural net");

  const bool allowResignation = cfg.contains("allowResignation") ? cfg.getBool("allowResignation") : false;
  const double resignThreshold = cfg.contains("allowResignation") ? cfg.getDouble("resignThreshold",-1.0,0.0) : -1.0; //Threshold on [-1,1], regardless of winLossUtilityFactor
  const double resignScoreThreshold = cfg.contains("allowResignation") ? cfg.getDouble("resignScoreThreshold",-10000.0,0.0) : -10000.0;

  const double searchFactorWhenWinning = cfg.contains("searchFactorWhenWinning") ? cfg.getDouble("searchFactorWhenWinning",0.01,1.0) : 1.0;
  const double searchFactorWhenWinningThreshold = cfg.contains("searchFactorWhenWinningThreshold") ? cfg.getDouble("searchFactorWhenWinningThreshold",0.0,1.0) : 1.0;

  //Check for unused config keys
  cfg.warnUnusedKeys(cerr,&logger);

  AsyncBot* bot = new AsyncBot(params, nnEval, &logger, searchRandSeed);
  bot->setAlwaysIncludeOwnerMap(true);
  Rand gameRand;

  //Done loading!
  //------------------------------------------------------------------------------------
  logger.write("Loaded all config stuff, starting demo");

  //Game loop
  while(true) {

    Player pla = P_BLACK;
    Board baseBoard;
    BoardHistory baseHist(baseBoard,pla,Rules::getTrompTaylorish(),0);
    TimeControls tc;

    initializeDemoGame(baseBoard, baseHist, pla, gameRand, bot, logger);

    bot->setPosition(pla,baseBoard,baseHist);

    vector<double> recentWinLossValues;
    vector<double> recentScores;
    vector<double> recentScoreStdevs;

    double callbackPeriod = 0.05;

    std::function<void(const Search*)> callback = [&baseHist,&recentWinLossValues,&recentScores,&recentScoreStdevs](const Search* search) {
      writeLine(search,baseHist,recentWinLossValues,recentScores,recentScoreStdevs);
    };

    //Move loop
    int maxMovesPerGame = 1600;
    for(int i = 0; i<maxMovesPerGame; i++) {
      baseHist.endGameIfAllPassAlive(baseBoard);
      if(baseHist.isGameFinished)
        break;

      callback(bot->getSearch());

      double searchFactor =
        //Speed up when either player is winning confidently, not just the winner only
        std::min(
          PlayUtils::getSearchFactor(searchFactorWhenWinningThreshold,searchFactorWhenWinning,params,recentWinLossValues,P_BLACK),
          PlayUtils::getSearchFactor(searchFactorWhenWinningThreshold,searchFactorWhenWinning,params,recentWinLossValues,P_WHITE)
        );
      Loc moveLoc = bot->genMoveSynchronousAnalyze(pla,tc,searchFactor,callbackPeriod,callback);

      bool isLegal = bot->isLegalStrict(moveLoc,pla);
      if(moveLoc == Board::NULL_LOC || !isLegal) {
        ostringstream sout;
        sout << "genmove null location or illegal move!?!" << "\n";
        sout << bot->getRootBoard() << "\n";
        sout << "Pla: " << PlayerIO::playerToString(pla) << "\n";
        sout << "MoveLoc: " << Location::toString(moveLoc,bot->getRootBoard()) << "\n";
        logger.write(sout.str());
        cerr << sout.str() << endl;
        throw StringError("illegal move");
      }

      double winLossValue;
      double expectedScore;
      double expectedScoreStdev;
      {
        ReportedSearchValues values = bot->getSearch()->getRootValuesRequireSuccess();
        winLossValue = values.winLossValue;
        expectedScore = values.expectedScore;
        expectedScoreStdev = values.expectedScoreStdev;
      }

      recentWinLossValues.push_back(winLossValue);
      recentScores.push_back(expectedScore);
      recentScoreStdevs.push_back(expectedScoreStdev);

      bool resigned = false;
      if(allowResignation) {
        const BoardHistory hist = bot->getRootHist();
        const Board initialBoard = hist.initialBoard;

        //Play at least some moves no matter what
        int minTurnForResignation = 1 + initialBoard.x_size * initialBoard.y_size / 6;

        Player resignPlayerThisTurn = C_EMPTY;
        if(winLossValue < resignThreshold && expectedScore < resignScoreThreshold)
          resignPlayerThisTurn = P_WHITE;
        else if(winLossValue > -resignThreshold && expectedScore > -resignScoreThreshold)
          resignPlayerThisTurn = P_BLACK;

        if(resignPlayerThisTurn == pla &&
           bot->getRootHist().moveHistory.size() >= minTurnForResignation)
          resigned = true;
      }

      if(resigned) {
        baseHist.setWinnerByResignation(getOpp(pla));
        break;
      }
      else {
        //And make the move on our copy of the board
        assert(baseHist.isLegal(baseBoard,moveLoc,pla));
        baseHist.makeBoardMoveAssumeLegal(baseBoard,moveLoc,pla,NULL);

        //If the game is over, skip making the move on the bot, to preserve
        //the last known value of the search tree for display purposes
        //Just immediately terminate the game loop
        if(baseHist.isGameFinished)
          break;

        bool suc = bot->makeMove(moveLoc,pla);
        assert(suc);
        (void)suc; //Avoid warning when asserts are off

        pla = getOpp(pla);
      }

    }

    //End of game display line
    writeLine(bot->getSearch(),baseHist,recentWinLossValues,recentScores,recentScoreStdevs);
    //Wait a bit before diving into the next game
    std::this_thread::sleep_for(std::chrono::seconds(10));

    bot->clearSearch();
  }

  delete bot;
  delete nnEval;
  NeuralNet::globalCleanup();
  ScoreValue::freeTables();

  logger.write("All cleaned up, quitting");
  return 0;

}

int MainCmds::printclockinfo(int argc, const char* const* argv) {
  (void)argc;
  (void)argv;
#ifdef OS_IS_WINDOWS
  cout << "Does nothing on windows, disabled" << endl;
#endif
#ifdef OS_IS_UNIX_OR_APPLE
  cout << "Tick unit in seconds: " << std::chrono::steady_clock::period::num << " / " <<  std::chrono::steady_clock::period::den << endl;
  cout << "Ticks since epoch: " << std::chrono::steady_clock::now().time_since_epoch().count() << endl;
#endif
  return 0;
}


int MainCmds::samplesgfs(int argc, const char* const* argv) {
  Board::initHash();
  ScoreValue::initTables();
  Rand seedRand;

  vector<string> sgfDirs;
  string outDir;
  vector<string> excludeHashesFiles;
  double sampleProb;
  double turnWeightLambda;
  int64_t maxDepth;
  int64_t maxNodeCount;
  int64_t maxBranchCount;

  int minMinRank;
  string requiredPlayerName;
  int maxHandicap;
  double maxKomi;

  try {
    KataGoCommandLine cmd("Search for suprising good moves in sgfs");

    TCLAP::MultiArg<string> sgfDirArg("","sgfdir","Directory of sgf files",true,"DIR");
    TCLAP::ValueArg<string> outDirArg("","outdir","Directory to write results",true,string(),"DIR");
    TCLAP::MultiArg<string> excludeHashesArg("","exclude-hashes","Specify a list of hashes to filter out, one per line in a txt file",false,"FILEOF(HASH,HASH)");
    TCLAP::ValueArg<double> sampleProbArg("","sample-prob","Probability to sample each position",true,0.0,"PROB");
    TCLAP::ValueArg<double> turnWeightLambdaArg("","turn-weight-lambda","Adjust weight for writing down each position",true,0.0,"LAMBDA");
    TCLAP::ValueArg<string> maxDepthArg("","max-depth","Max depth allowed for sgf",false,"100000000","INT");
    TCLAP::ValueArg<string> maxNodeCountArg("","max-node-count","Max node count allowed for sgf",false,"100000000","INT");
    TCLAP::ValueArg<string> maxBranchCountArg("","max-branch-count","Max branch count allowed for sgf",false,"100000000","INT");
    TCLAP::ValueArg<int> minMinRankArg("","min-min-rank","Require both players in a game to have rank at least this",false,Sgf::RANK_UNKNOWN,"INT");
    TCLAP::ValueArg<string> requiredPlayerNameArg("","required-player-name","Require player making the move to have this name",false,string(),"NAME");
    TCLAP::ValueArg<int> maxHandicapArg("","max-handicap","Require no more than this big handicap in stones",false,100,"INT");
    TCLAP::ValueArg<double> maxKomiArg("","max-komi","Require abs(game komi) to be at most this",false,1000,"KOMI");
    cmd.add(sgfDirArg);
    cmd.add(outDirArg);
    cmd.add(excludeHashesArg);
    cmd.add(sampleProbArg);
    cmd.add(turnWeightLambdaArg);
    cmd.add(maxDepthArg);
    cmd.add(maxNodeCountArg);
    cmd.add(maxBranchCountArg);
    cmd.add(minMinRankArg);
    cmd.add(requiredPlayerNameArg);
    cmd.add(maxHandicapArg);
    cmd.add(maxKomiArg);
    cmd.parse(argc,argv);
    sgfDirs = sgfDirArg.getValue();
    outDir = outDirArg.getValue();
    excludeHashesFiles = excludeHashesArg.getValue();
    sampleProb = sampleProbArg.getValue();
    turnWeightLambda = turnWeightLambdaArg.getValue();
    maxDepth = Global::stringToInt64(maxDepthArg.getValue());
    maxNodeCount = Global::stringToInt64(maxNodeCountArg.getValue());
    maxBranchCount = Global::stringToInt64(maxBranchCountArg.getValue());
    minMinRank = minMinRankArg.getValue();
    requiredPlayerName = requiredPlayerNameArg.getValue();
    maxHandicap = maxHandicapArg.getValue();
    maxKomi = maxKomiArg.getValue();
  }
  catch (TCLAP::ArgException &e) {
    cerr << "Error: " << e.error() << " for argument " << e.argId() << endl;
    return 1;
  }

  MakeDir::make(outDir);

  Logger logger;
  logger.setLogToStdout(true);
  logger.addFile(outDir + "/" + "log.log");
  for(int i = 0; i < argc; i++)
    logger.write(string("Command: ") + argv[i]);

  const string sgfSuffix = ".sgf";
  const string sgfSuffix2 = ".SGF";
  auto sgfFilter = [&sgfSuffix,&sgfSuffix2](const string& name) {
    return Global::isSuffix(name,sgfSuffix) || Global::isSuffix(name,sgfSuffix2);
  };
  vector<string> sgfFiles;
  for(int i = 0; i<sgfDirs.size(); i++)
    Global::collectFiles(sgfDirs[i], sgfFilter, sgfFiles);
  logger.write("Found " + Global::int64ToString((int64_t)sgfFiles.size()) + " sgf files!");

  set<Hash128> excludeHashes = Sgf::readExcludes(excludeHashesFiles);
  logger.write("Loaded " + Global::uint64ToString(excludeHashes.size()) + " excludes");

  // ---------------------------------------------------------------------------------------------------

  auto isPlayerOkay = [&](const Sgf* sgf, Player pla) {
    if(requiredPlayerName != "") {
      if(sgf->getPlayerName(pla) != requiredPlayerName)
        return false;
    }
    return true;
  };

  auto isSgfOkay = [&](const Sgf* sgf) {
    if(maxHandicap < 100 && sgf->getHandicapValue() > maxHandicap)
      return false;
    if(sgf->depth() > maxDepth)
      return false;
    if(abs(sgf->getKomi()) > maxKomi)
      return false;
    if(minMinRank != Sgf::RANK_UNKNOWN) {
      if(sgf->getRank(P_BLACK) < minMinRank && sgf->getRank(P_WHITE) < minMinRank)
        return false;
    }
    if(!isPlayerOkay(sgf,P_BLACK) && !isPlayerOkay(sgf,P_WHITE))
      return false;
    return true;
  };

  // ---------------------------------------------------------------------------------------------------
  ThreadSafeQueue<string*> toWriteQueue;
  auto writeLoop = [&toWriteQueue,&outDir]() {
    int fileCounter = 0;
    int numWrittenThisFile = 0;
    ofstream* out = NULL;
    while(true) {
      string* message;
      bool suc = toWriteQueue.waitPop(message);
      if(!suc)
        break;

      if(out == NULL || numWrittenThisFile > 100000) {
        if(out != NULL) {
          out->close();
          delete out;
        }
        out = new ofstream(outDir + "/" + Global::intToString(fileCounter) + ".startposes.txt");
        fileCounter += 1;
        numWrittenThisFile = 0;
      }
      (*out) << *message << endl;
      numWrittenThisFile += 1;
      delete message;
    }

    if(out != NULL) {
      out->close();
      delete out;
    }
  };

  // ---------------------------------------------------------------------------------------------------

  //Begin writing
  std::thread writeLoopThread(writeLoop);

  // ---------------------------------------------------------------------------------------------------

  int64_t numKept = 0;
  std::set<Hash128> uniqueHashes;
  std::function<void(Sgf::PositionSample&, const BoardHistory&, const string&)> posHandler =
    [sampleProb,&toWriteQueue,turnWeightLambda,&numKept,&seedRand](Sgf::PositionSample& posSample, const BoardHistory& hist, const string& comments) {
    (void)hist;
    (void)comments;
    if(seedRand.nextBool(sampleProb)) {
      Sgf::PositionSample posSampleToWrite = posSample;
      int64_t startTurn = posSampleToWrite.initialTurnNumber + (int64_t)posSampleToWrite.moves.size();
      posSampleToWrite.weight = exp(-startTurn * turnWeightLambda) * posSampleToWrite.weight;
      toWriteQueue.waitPush(new string(Sgf::PositionSample::toJsonLine(posSampleToWrite)));
      numKept += 1;
    }
  };
  int64_t numExcluded = 0;
  int64_t numSgfsFilteredTopLevel = 0;
  auto trySgf = [&](Sgf* sgf) {
    if(contains(excludeHashes,sgf->hash)) {
      numExcluded += 1;
      return;
    }

    int64_t depth = sgf->depth();
    int64_t nodeCount = sgf->nodeCount();
    int64_t branchCount = sgf->branchCount();
    if(depth > maxDepth || nodeCount > maxNodeCount || branchCount > maxBranchCount) {
      logger.write(
        "Skipping due to violating limits depth " + Global::int64ToString(depth) +
        " nodes " + Global::int64ToString(nodeCount) +
        " branches " + Global::int64ToString(branchCount) +
        " " + sgf->fileName
      );
      numSgfsFilteredTopLevel += 1;
      return;
    }

    try {
      if(!isSgfOkay(sgf)) {
        logger.write("Filtering due to not okay: " + sgf->fileName);
        numSgfsFilteredTopLevel += 1;
        return;
      }
    }
    catch(const StringError& e) {
      logger.write("Filtering due to error checking okay: " + sgf->fileName + ": " + e.what());
      numSgfsFilteredTopLevel += 1;
      return;
    }

    bool hashComments = false;
    bool hashParent = false;
    sgf->iterAllUniquePositions(uniqueHashes, hashComments, hashParent, NULL, posHandler);
  };

  for(size_t i = 0; i<sgfFiles.size(); i++) {
    Sgf* sgf = NULL;
    try {
      sgf = Sgf::loadFile(sgfFiles[i]);
      trySgf(sgf);
    }
    catch(const StringError& e) {
      logger.write("Invalid SGF " + sgfFiles[i] + ": " + e.what());
    }
    if(sgf != NULL) {
      delete sgf;
    }
  }
  logger.write("Kept " + Global::int64ToString(numKept) + " start positions");
  logger.write("Excluded " + Global::int64ToString(numExcluded) + "/" + Global::uint64ToString(sgfFiles.size()) + " sgf files");
  logger.write("Filtered " + Global::int64ToString(numSgfsFilteredTopLevel) + "/" + Global::uint64ToString(sgfFiles.size()) + " sgf files");


  // ---------------------------------------------------------------------------------------------------

  toWriteQueue.setReadOnly();
  writeLoopThread.join();

  logger.write("All done");

  ScoreValue::freeTables();
  return 0;
}

static bool maybeGetValuesAfterMove(
  Search* search, Logger& logger, Loc moveLoc,
  Player nextPla, const Board& board, const BoardHistory& hist,
  double quickSearchFactor,
  ReportedSearchValues& values
) {
  Board newBoard = board;
  BoardHistory newHist = hist;
  Player newNextPla = nextPla;

  if(moveLoc != Board::NULL_LOC) {
    if(!hist.isLegal(newBoard,moveLoc,newNextPla))
      return false;
    newHist.makeBoardMoveAssumeLegal(newBoard,moveLoc,newNextPla,NULL);
    newNextPla = getOpp(newNextPla);
  }

  search->setPosition(newNextPla,newBoard,newHist);

  if(quickSearchFactor != 1.0) {
    SearchParams oldSearchParams = search->searchParams;
    SearchParams newSearchParams = oldSearchParams;
    newSearchParams.maxVisits = 1 + (int64_t)(oldSearchParams.maxVisits * quickSearchFactor);
    newSearchParams.maxPlayouts = 1 + (int64_t)(oldSearchParams.maxPlayouts * quickSearchFactor);
    search->setParamsNoClearing(newSearchParams);
    search->runWholeSearch(newNextPla,logger,shouldStop);
    search->setParamsNoClearing(oldSearchParams);
  }
  else {
    search->runWholeSearch(newNextPla,logger,shouldStop);
  }

  if(shouldStop.load(std::memory_order_acquire))
    return false;
  values = search->getRootValuesRequireSuccess();
  return true;
}



//We want surprising moves that turned out not poorly
//The more surprising, the more we will weight it
static double surpriseWeight(double policyProb, Rand& rand, bool markedAsHintPos) {
  if(policyProb < 0)
    return 0;
  double weight = 0.12 / (policyProb + 0.02) - 0.5;
  if(markedAsHintPos && weight < 0.5)
    weight = 0.5;

  if(weight <= 0)
    return 0;
  if(weight < 0.2) {
    if(rand.nextDouble() * 0.2 >= weight)
      return 0;
    return 0.2;
  }
  return weight;
}

struct PosQueueEntry {
  BoardHistory* hist;
  int initialTurnNumber;
  bool markedAsHintPos;
};

int MainCmds::dataminesgfs(int argc, const char* const* argv) {
  Board::initHash();
  ScoreValue::initTables();
  Rand seedRand;

  ConfigParser cfg;
  string nnModelFile;
  vector<string> sgfDirs;
  string outDir;
  int numProcessThreads;
  vector<string> excludeHashesFiles;
  bool gameMode;
  bool treeMode;
  bool autoKomi;
  bool tolerateIllegalMoves;
  int sgfSplitCount;
  int sgfSplitIdx;
  int64_t maxDepth;
  double turnWeightLambda;
  int maxPosesPerOutFile;
  double gameModeFastThreshold;

  int minRank;
  int minMinRank;
  string requiredPlayerName;
  int maxHandicap;
  double maxKomi;
  double maxAutoKomi;
  double maxPolicy;

  try {
    KataGoCommandLine cmd("Search for suprising good moves in sgfs");
    cmd.addConfigFileArg("","");
    cmd.addModelFileArg();
    cmd.addOverrideConfigArg();

    TCLAP::MultiArg<string> sgfDirArg("","sgfdir","Directory of sgf files",true,"DIR");
    TCLAP::ValueArg<string> outDirArg("","outdir","Directory to write results",true,string(),"DIR");
    TCLAP::ValueArg<int> numProcessThreadsArg("","threads","Number of threads",true,1,"THREADS");
    TCLAP::MultiArg<string> excludeHashesArg("","exclude-hashes","Specify a list of hashes to filter out, one per line in a txt file",false,"FILEOF(HASH,HASH)");
    TCLAP::SwitchArg gameModeArg("","game-mode","Game mode");
    TCLAP::SwitchArg treeModeArg("","tree-mode","Tree mode");
    TCLAP::SwitchArg autoKomiArg("","auto-komi","Auto komi");
    TCLAP::SwitchArg tolerateIllegalMovesArg("","tolerate-illegal-moves","Tolerate illegal moves");
    TCLAP::ValueArg<int> sgfSplitCountArg("","sgf-split-count","Number of splits",false,1,"N");
    TCLAP::ValueArg<int> sgfSplitIdxArg("","sgf-split-idx","Which split",false,0,"IDX");
    TCLAP::ValueArg<int> maxDepthArg("","max-depth","Max depth allowed for sgf",false,1000000,"INT");
    TCLAP::ValueArg<double> turnWeightLambdaArg("","turn-weight-lambda","Adjust weight for writing down each position",false,0.0,"LAMBDA");
    TCLAP::ValueArg<int> maxPosesPerOutFileArg("","max-poses-per-out-file","Number of hintposes per output file",false,100000,"INT");
    TCLAP::ValueArg<double> gameModeFastThresholdArg("","game-mode-fast-threshold","Utility threshold for game mode fast pass",false,0.005,"UTILS");
    TCLAP::ValueArg<int> minRankArg("","min-rank","Require player making the move to have rank at least this",false,Sgf::RANK_UNKNOWN,"INT");
    TCLAP::ValueArg<int> minMinRankArg("","min-min-rank","Require both players in a game to have rank at least this",false,Sgf::RANK_UNKNOWN,"INT");
    TCLAP::ValueArg<string> requiredPlayerNameArg("","required-player-name","Require player making the move to have this name",false,string(),"NAME");
    TCLAP::ValueArg<int> maxHandicapArg("","max-handicap","Require no more than this big handicap in stones",false,100,"INT");
    TCLAP::ValueArg<double> maxKomiArg("","max-komi","Require abs(game komi) to be at most this",false,1000,"KOMI");
    TCLAP::ValueArg<double> maxAutoKomiArg("","max-auto-komi","If abs(auto komi) would exceed this, skip position",false,1000,"KOMI");
    TCLAP::ValueArg<double> maxPolicyArg("","max-policy","Chop off moves with raw policy more than this",false,1,"POLICY");
    cmd.add(sgfDirArg);
    cmd.add(outDirArg);
    cmd.add(numProcessThreadsArg);
    cmd.add(excludeHashesArg);
    cmd.add(gameModeArg);
    cmd.add(treeModeArg);
    cmd.add(autoKomiArg);
    cmd.add(tolerateIllegalMovesArg);
    cmd.add(sgfSplitCountArg);
    cmd.add(sgfSplitIdxArg);
    cmd.add(maxDepthArg);
    cmd.add(turnWeightLambdaArg);
    cmd.add(maxPosesPerOutFileArg);
    cmd.add(gameModeFastThresholdArg);
    cmd.add(minRankArg);
    cmd.add(minMinRankArg);
    cmd.add(requiredPlayerNameArg);
    cmd.add(maxHandicapArg);
    cmd.add(maxKomiArg);
    cmd.add(maxAutoKomiArg);
    cmd.add(maxPolicyArg);
    cmd.parse(argc,argv);

    nnModelFile = cmd.getModelFile();
    sgfDirs = sgfDirArg.getValue();
    outDir = outDirArg.getValue();
    numProcessThreads = numProcessThreadsArg.getValue();
    excludeHashesFiles = excludeHashesArg.getValue();
    gameMode = gameModeArg.getValue();
    treeMode = treeModeArg.getValue();
    autoKomi = autoKomiArg.getValue();
    tolerateIllegalMoves = tolerateIllegalMovesArg.getValue();
    sgfSplitCount = sgfSplitCountArg.getValue();
    sgfSplitIdx = sgfSplitIdxArg.getValue();
    maxDepth = maxDepthArg.getValue();
    turnWeightLambda = turnWeightLambdaArg.getValue();
    maxPosesPerOutFile = maxPosesPerOutFileArg.getValue();
    gameModeFastThreshold = gameModeFastThresholdArg.getValue();
    minRank = minRankArg.getValue();
    minMinRank = minMinRankArg.getValue();
    requiredPlayerName = requiredPlayerNameArg.getValue();
    maxHandicap = maxHandicapArg.getValue();
    maxKomi = maxKomiArg.getValue();
    maxAutoKomi = maxAutoKomiArg.getValue();
    maxPolicy = maxPolicyArg.getValue();

    if(gameMode == treeMode)
      throw StringError("Must specify either -game-mode or -tree-mode");

    cmd.getConfig(cfg);
  }
  catch (TCLAP::ArgException &e) {
    cerr << "Error: " << e.error() << " for argument " << e.argId() << endl;
    return 1;
  }

  MakeDir::make(outDir);

  Logger logger;
  logger.setLogToStdout(true);
  logger.addFile(outDir + "/" + "log.log");
  for(int i = 0; i < argc; i++)
    logger.write(string("Command: ") + argv[i]);
  logger.write("Git revision " + Version::getGitRevision());

  SearchParams params = Setup::loadSingleParams(cfg,Setup::SETUP_FOR_ANALYSIS);
  //Ignore temperature, noise
  params.chosenMoveTemperature = 0;
  params.chosenMoveTemperatureEarly = 0;
  params.rootNoiseEnabled = false;
  params.rootDesiredPerChildVisitsCoeff = 0;
  params.rootPolicyTemperature = 1.0;
  params.rootPolicyTemperatureEarly = 1.0;
  params.rootFpuReductionMax = params.fpuReductionMax * 0.5;

  //Disable dynamic utility so that utilities are always comparable
  params.staticScoreUtilityFactor += params.dynamicScoreUtilityFactor;
  params.dynamicScoreUtilityFactor = 0;

  NNEvaluator* nnEval;
  {
    Setup::initializeSession(cfg);
    int maxConcurrentEvals = params.numThreads * 2 + 16; // * 2 + 16 just to give plenty of headroom
    int expectedConcurrentEvals = params.numThreads;
    int defaultMaxBatchSize = std::max(8,((params.numThreads+3)/4)*4);
    string expectedSha256 = "";
    nnEval = Setup::initializeNNEvaluator(
      nnModelFile,nnModelFile,expectedSha256,cfg,logger,seedRand,maxConcurrentEvals,expectedConcurrentEvals,
      NNPos::MAX_BOARD_LEN,NNPos::MAX_BOARD_LEN,defaultMaxBatchSize,
      Setup::SETUP_FOR_ANALYSIS
    );
  }
  logger.write("Loaded neural net");

  GameInitializer* gameInit = new GameInitializer(cfg,logger);
  cfg.warnUnusedKeys(cerr,&logger);

  const string sgfSuffix = ".sgf";
  const string sgfSuffix2 = ".SGF";
  auto sgfFilter = [&sgfSuffix,&sgfSuffix2](const string& name) {
    return Global::isSuffix(name,sgfSuffix) || Global::isSuffix(name,sgfSuffix2);
  };
  vector<string> sgfFiles;
  for(int i = 0; i<sgfDirs.size(); i++)
    Global::collectFiles(sgfDirs[i], sgfFilter, sgfFiles);
  logger.write("Found " + Global::int64ToString((int64_t)sgfFiles.size()) + " sgf files!");

  vector<size_t> permutation(sgfFiles.size());
  for(size_t i = 0; i<sgfFiles.size(); i++)
    permutation[i] = i;
  for(size_t i = 1; i<sgfFiles.size(); i++) {
    size_t r = (size_t)seedRand.nextUInt64(i+1);
    std::swap(permutation[i],permutation[r]);
  }

  set<Hash128> excludeHashes = Sgf::readExcludes(excludeHashesFiles);
  logger.write("Loaded " + Global::uint64ToString(excludeHashes.size()) + " excludes");


  if(!std::atomic_is_lock_free(&shouldStop))
    throw StringError("shouldStop is not lock free, signal-quitting mechanism for terminating matches will NOT work!");
  std::signal(SIGINT, signalHandler);
  std::signal(SIGTERM, signalHandler);

  // ---------------------------------------------------------------------------------------------------
  ThreadSafeQueue<string*> toWriteQueue;
  auto writeLoop = [&toWriteQueue,&outDir,&sgfSplitCount,&sgfSplitIdx,&maxPosesPerOutFile]() {
    int fileCounter = 0;
    int numWrittenThisFile = 0;
    ofstream* out = NULL;
    while(true) {
      string* message;
      bool suc = toWriteQueue.waitPop(message);
      if(!suc)
        break;

      if(out == NULL || numWrittenThisFile > maxPosesPerOutFile) {
        if(out != NULL) {
          out->close();
          delete out;
        }
        if(sgfSplitCount > 1)
          out = new ofstream(outDir + "/" + Global::intToString(fileCounter) + "." + Global::intToString(sgfSplitIdx) + ".hintposes.txt");
        else
          out = new ofstream(outDir + "/" + Global::intToString(fileCounter) + ".hintposes.txt");
        fileCounter += 1;
        numWrittenThisFile = 0;
      }
      (*out) << *message << endl;
      numWrittenThisFile += 1;
      delete message;
    }

    if(out != NULL) {
      out->close();
      delete out;
    }
  };

  //COMMON ---------------------------------------------------------------------------------------------------
  std::atomic<int64_t> numSgfsDone(0);
  std::atomic<int64_t> numFilteredIndivdualPoses(0);
  std::atomic<int64_t> numFilteredSgfs(0);

  auto isPlayerOkay = [&](const Sgf* sgf, Player pla) {
    if(minRank != Sgf::RANK_UNKNOWN) {
      if(sgf->getRank(pla) < minRank)
        return false;
    }
    if(requiredPlayerName != "") {
      if(sgf->getPlayerName(pla) != requiredPlayerName)
        return false;
    }
    return true;
  };

  auto isSgfOkay = [&](const Sgf* sgf) {
    if(maxHandicap < 100 && sgf->getHandicapValue() > maxHandicap)
      return false;
    if(sgf->depth() > maxDepth)
      return false;
    if(abs(sgf->getKomi()) > maxKomi)
      return false;
    if(minMinRank != Sgf::RANK_UNKNOWN) {
      if(sgf->getRank(P_BLACK) < minMinRank && sgf->getRank(P_WHITE) < minMinRank)
        return false;
    }
    if(!isPlayerOkay(sgf,P_BLACK) && !isPlayerOkay(sgf,P_WHITE))
      return false;
    return true;
  };

  auto expensiveEvaluateMove = [&toWriteQueue,&logger,&turnWeightLambda,&maxAutoKomi,&maxHandicap,&numFilteredIndivdualPoses](
    Search* search, Loc missedLoc,
    Player nextPla, const Board& board, const BoardHistory& hist,
    const Sgf::PositionSample& sample, bool markedAsHintPos
  ) {
    if(shouldStop.load(std::memory_order_acquire))
      return;

    if(abs(hist.rules.komi) > maxAutoKomi) {
      numFilteredIndivdualPoses.fetch_add(1);
      return;
    }
    if(hist.computeNumHandicapStones() > maxHandicap) {
      numFilteredIndivdualPoses.fetch_add(1);
      return;
    }

    {
      int numStonesOnBoard = 0;
      for(int y = 0; y<board.y_size; y++) {
        for(int x = 0; x<board.x_size; x++) {
          Loc loc = Location::getLoc(x,y,board.x_size);
          if(board.colors[loc] != C_EMPTY)
            numStonesOnBoard += 1;
        }
      }
      if(numStonesOnBoard < 6)
        return;
    }

    ReportedSearchValues veryQuickValues;
    {
      bool suc = maybeGetValuesAfterMove(search,logger,Board::NULL_LOC,nextPla,board,hist,1.0/25.0,veryQuickValues);
      if(!suc)
        return;
    }
    Loc veryQuickMoveLoc = search->getChosenMoveLoc();

    ReportedSearchValues quickValues;
    {
      bool suc = maybeGetValuesAfterMove(search,logger,Board::NULL_LOC,nextPla,board,hist,1.0/5.0,quickValues);
      if(!suc)
        return;
    }
    Loc quickMoveLoc = search->getChosenMoveLoc();

    ReportedSearchValues baseValues;
    {
      bool suc = maybeGetValuesAfterMove(search,logger,Board::NULL_LOC,nextPla,board,hist,1.0,baseValues);
      if(!suc)
        return;
    }
    Loc moveLoc = search->getChosenMoveLoc();

    // const Player perspective = P_WHITE;
    // {
    //   ostringstream preOut;
    //   Board::printBoard(preOut, search->getRootBoard(), moveLoc, &(search->getRootHist().moveHistory));
    //   search->printTree(preOut, search->rootNode, PrintTreeOptions().maxDepth(1).maxChildrenToShow(10),perspective);
    //   cout << preOut.str() << endl;
    //   cout << Location::toString(missedLoc,board) << endl;
    // }

    Sgf::PositionSample sampleToWrite = sample;
    sampleToWrite.weight += abs(baseValues.utility - quickValues.utility);
    sampleToWrite.weight += abs(baseValues.utility - veryQuickValues.utility);

    //Bot DOES see the move?
    if(moveLoc == missedLoc) {
      if(quickMoveLoc == moveLoc)
        sampleToWrite.weight = sampleToWrite.weight * 0.75 - 0.1;
      if(veryQuickMoveLoc == moveLoc)
        sampleToWrite.weight = sampleToWrite.weight * 0.75 - 0.1;

      sampleToWrite.weight *= exp(-sampleToWrite.initialTurnNumber * turnWeightLambda);
      if(sampleToWrite.weight > 0.1) {
        //Still good to learn from given that policy was really low
        toWriteQueue.waitPush(new string(Sgf::PositionSample::toJsonLine(sampleToWrite)));
      }
    }

    //Bot doesn't see the move?
    else if(moveLoc != missedLoc) {

      //If marked as a hint pos, always trust that it should be better and add it.
      bool shouldWriteMove = markedAsHintPos;

      if(!shouldWriteMove) {
        ReportedSearchValues moveValues;
        if(!maybeGetValuesAfterMove(search,logger,moveLoc,nextPla,board,hist,1.0,moveValues))
          return;
        // ostringstream out0;
        // out0 << "BOT MOVE " << Location::toString(moveLoc,board) << endl;
        // search->printTree(out0, search->rootNode, PrintTreeOptions().maxDepth(0),perspective);
        // cout << out0.str() << endl;

        ReportedSearchValues missedValues;
        if(!maybeGetValuesAfterMove(search,logger,missedLoc,nextPla,board,hist,1.0,missedValues))
          return;
        // ostringstream out0;
        // out0 << "SGF MOVE " << Location::toString(missedLoc,board) << endl;
        // search->printTree(out0, search->rootNode, PrintTreeOptions().maxDepth(0),perspective);
        // cout << out0.str() << endl;

        //If the move is this minimum amount better, then record this position as a hint
        //Otherwise the bot actually thinks the move isn't better, so we reject it as an invalid hint.
        const double utilityThreshold = 0.01;
        ReportedSearchValues postValues = search->getRootValuesRequireSuccess();
        if((nextPla == P_WHITE && missedValues.utility > moveValues.utility + utilityThreshold) ||
           (nextPla == P_BLACK && missedValues.utility < moveValues.utility - utilityThreshold)) {
          shouldWriteMove = true;
        }
      }

      if(shouldWriteMove) {
        //Moves that the bot didn't see get written out more
        sampleToWrite.weight = sampleToWrite.weight * 1.5 + 1.0;
        sampleToWrite.weight *= exp(-sampleToWrite.initialTurnNumber * turnWeightLambda);
        if(sampleToWrite.weight > 0.1) {
          toWriteQueue.waitPush(new string(Sgf::PositionSample::toJsonLine(sampleToWrite)));
        }
      }
    }
  };

  // ---------------------------------------------------------------------------------------------------
  //SGF MODE

  auto processSgfGame = [&logger,&excludeHashes,&gameInit,&nnEval,&expensiveEvaluateMove,autoKomi,&gameModeFastThreshold,&maxDepth,&numFilteredSgfs,&maxHandicap,&maxPolicy](
    Search* search, Rand& rand, const string& fileName, CompactSgf* sgf, bool blackOkay, bool whiteOkay
  ) {
    //Don't use the SGF rules - randomize them for a bit more entropy
    Rules rules = gameInit->createRules();

    Board board;
    Player nextPla;
    BoardHistory hist;
    sgf->setupInitialBoardAndHist(rules, board, nextPla, hist);
    if(!gameInit->isAllowedBSize(board.x_size,board.y_size)) {
      numFilteredSgfs.fetch_add(1);
      return;
    }
    if(board.x_size != 19 || board.y_size != 19) {
      numFilteredSgfs.fetch_add(1);
      return;
    }

    const bool preventEncore = true;
    const vector<Move>& sgfMoves = sgf->moves;

    if(sgfMoves.size() > maxDepth) {
      numFilteredSgfs.fetch_add(1);
      return;
    }
    if(hist.computeNumHandicapStones() > maxHandicap) {
      numFilteredSgfs.fetch_add(1);
      return;
    }

    vector<Board> boards;
    vector<BoardHistory> hists;
    vector<Player> nextPlas;
    vector<shared_ptr<NNOutput>> nnOutputs;
    vector<double> winLossValues;
    vector<double> scoreLeads;

    vector<Move> moves;
    vector<double> policyPriors;

    for(int m = 0; m<sgfMoves.size()+1; m++) {
      MiscNNInputParams nnInputParams;
      NNResultBuf buf;
      bool skipCache = true; //Always ignore cache so that we get more entropy on repeated board positions due to symmetries
      bool includeOwnerMap = false;
      nnEval->evaluate(board,hist,nextPla,nnInputParams,buf,skipCache,includeOwnerMap);

      ReportedSearchValues superQuickValues;
      {
        bool suc = maybeGetValuesAfterMove(search,logger,Board::NULL_LOC,nextPla,board,hist,1.0/80.0,superQuickValues);
        if(!suc)
          break;
      }

      boards.push_back(board);
      hists.push_back(hist);
      nextPlas.push_back(nextPla);
      nnOutputs.push_back(std::move(buf.result));

      shared_ptr<NNOutput>& nnOutput = nnOutputs[nnOutputs.size()-1];

      winLossValues.push_back(superQuickValues.winLossValue);
      scoreLeads.push_back(superQuickValues.lead);

      if(m < sgfMoves.size()) {
        moves.push_back(sgfMoves[m]);
        int pos = NNPos::locToPos(sgfMoves[m].loc,board.x_size,nnOutput->nnXLen,nnOutput->nnYLen);
        policyPriors.push_back(nnOutput->policyProbs[pos]);
      }

      if(m >= sgfMoves.size())
        break;

      //Quit out if according to our rules, we already finished the game, or we're somehow in a cleanup phase
      if(hist.isGameFinished || hist.encorePhase > 0)
        break;

      //Quit out if consecutive moves by the same player, to keep the history clean and "normal"
      if(sgfMoves[m].pla != nextPla && m > 0) {
        logger.write("Ending SGF " + fileName + " early due to non-alternating players on turn " + Global::intToString(m));
        break;
      }

      bool suc = hist.isLegal(board,sgfMoves[m].loc,sgfMoves[m].pla);
      if(!suc) {
        //Only log on errors that aren't simply due to ko rules, but quit out regardless
        suc = hist.makeBoardMoveTolerant(board,sgfMoves[m].loc,sgfMoves[m].pla,preventEncore);
        if(!suc)
          logger.write("Illegal move in " + fileName + " turn " + Global::intToString(m) + " move " + Location::toString(sgfMoves[m].loc, board.x_size, board.y_size));
        break;
      }
      hist.makeBoardMoveAssumeLegal(board,sgfMoves[m].loc,sgfMoves[m].pla,NULL,preventEncore);
      nextPla = getOpp(sgfMoves[m].pla);
    }
    boards.push_back(board);
    hists.push_back(hist);
    nextPlas.push_back(nextPla);

    if(winLossValues.size() <= 0)
      return;
    if(shouldStop.load(std::memory_order_acquire))
      return;

    vector<double> futureValue(winLossValues.size()+1);
    vector<double> futureLead(winLossValues.size()+1);
    vector<double> pastValue(winLossValues.size());
    vector<double> pastLead(winLossValues.size());
    futureValue[winLossValues.size()] = winLossValues[winLossValues.size()-1];
    futureLead[winLossValues.size()] = scoreLeads[winLossValues.size()];
    for(int i = (int)winLossValues.size()-1; i >= 0; i--) {
      futureValue[i] = 0.10 * winLossValues[i] + 0.90 * futureValue[i+1];
      futureLead[i] = 0.10 * scoreLeads[i] + 0.90 * futureLead[i+1];
    }
    pastValue[0] = winLossValues[0];
    pastLead[0] = scoreLeads[0];
    for(int i = 1; i<(int)winLossValues.size(); i++) {
      pastValue[i] = 0.5 * winLossValues[i] + 0.5 * pastValue[i+1];
      pastLead[i] = 0.5 * scoreLeads[i] + 0.5 * pastLead[i+1];
    }

    const double scoreLeadWeight = 0.01;
    const double sumThreshold = gameModeFastThreshold;

    //cout << fileName << endl;
    for(int m = 0; m<moves.size(); m++) {

      if(shouldStop.load(std::memory_order_acquire))
        break;

      if((nextPlas[m] == P_BLACK && !blackOkay) || (nextPlas[m] == P_WHITE && !whiteOkay))
        continue;

      //cout << m << endl;
      //Look for surprising moves that turned out not poorly
      //The more surprising, the more times we will write it out.
      if(policyPriors[m] > maxPolicy)
        continue;
      double weight = surpriseWeight(policyPriors[m],rand,false);
      if(weight <= 0)
        continue;

      double pastSum = pastValue[m] + pastLead[m]*scoreLeadWeight;
      double futureSum = futureValue[m] + futureLead[m]*scoreLeadWeight;
      if((nextPlas[m] == P_WHITE && futureSum > pastSum + sumThreshold) ||
         (nextPlas[m] == P_BLACK && futureSum < pastSum - sumThreshold)) {
        //Good
      }
      else
        continue;

      Sgf::PositionSample sample;
      const int numMovesToRecord = 7;
      int startIdx = std::max(0,m-numMovesToRecord);
      sample.board = boards[startIdx];
      sample.nextPla = nextPlas[startIdx];
      for(int j = startIdx; j<m; j++)
        sample.moves.push_back(moves[j]);
      sample.initialTurnNumber = startIdx;
      sample.hintLoc = moves[m].loc;
      sample.weight = weight;

      if(autoKomi) {
        const int64_t numVisits = 10;
        OtherGameProperties props;
        PlayUtils::adjustKomiToEven(search,NULL,boards[m],hists[m],nextPlas[m],numVisits,logger,props,rand);
      }

      expensiveEvaluateMove(
        search, moves[m].loc, nextPlas[m], boards[m], hists[m],
        sample, false
      );
    }
  };

  const int maxSgfQueueSize = 1024;
  ThreadSafeQueue<Sgf*> sgfQueue(maxSgfQueueSize);
  auto processSgfLoop = [&logger,&processSgfGame,&sgfQueue,&params,&nnEval,&numSgfsDone,&isPlayerOkay,&tolerateIllegalMoves]() {
    Rand rand;
    string searchRandSeed = Global::uint64ToString(rand.nextUInt64());
    Search* search = new Search(params,nnEval,searchRandSeed);

    while(true) {
      if(shouldStop.load(std::memory_order_acquire))
        break;

      Sgf* sgfRaw;
      bool success = sgfQueue.waitPop(sgfRaw);
      if(!success)
        break;

      bool blackOkay = isPlayerOkay(sgfRaw,P_BLACK);
      bool whiteOkay = isPlayerOkay(sgfRaw,P_WHITE);

      CompactSgf* sgf = NULL;
      try {
        sgf = new CompactSgf(sgfRaw);
      }
      catch(const StringError& e) {
        if(!tolerateIllegalMoves)
          throw;
        else {
          logger.write(e.what());
        }
      }
      if(sgf != NULL)
        processSgfGame(search,rand,sgf->fileName,sgf,blackOkay,whiteOkay);

      numSgfsDone.fetch_add(1);
      delete sgf;
      delete sgfRaw;
    }
    delete search;
  };



  // ---------------------------------------------------------------------------------------------------
  //TREE MODE

  auto treePosHandler = [&logger,&gameInit,&nnEval,&expensiveEvaluateMove,&autoKomi,&maxPolicy](
    Search* search, Rand& rand, const BoardHistory& treeHist, int initialTurnNumber, bool markedAsHintPos
  ) {
    if(shouldStop.load(std::memory_order_acquire))
      return;
    if(treeHist.moveHistory.size() > 0x3FFFFFFF)
      throw StringError("Too many moves in history");
    int moveHistorySize = (int)treeHist.moveHistory.size();
    if(moveHistorySize <= 0)
      return;

    //Snap the position 7 turns ago so as to include 7 moves of history.
    int turnsAgoToSnap = 0;
    while(turnsAgoToSnap < 7) {
      if(turnsAgoToSnap >= moveHistorySize)
        break;
      //If a player played twice in a row, then instead snap so as not to have a move history
      //with a double move by the same player.
      if(turnsAgoToSnap > 0 && treeHist.moveHistory[moveHistorySize - turnsAgoToSnap - 1].pla == treeHist.moveHistory[moveHistorySize - turnsAgoToSnap].pla)
        break;
      turnsAgoToSnap++;
    }
    int startTurn = moveHistorySize - turnsAgoToSnap;
    //If the start turn is past the end of the last move, we don't actually have a move we're judging if it's good, so we quit.
    if(startTurn >= moveHistorySize)
      return;

    //Play moves out until we get back to where we need to be.
    //This is hacky and makes everything quadratic, but whatever
    Board board = treeHist.initialBoard;
    for(int i = 0; i<startTurn; i++) {
      bool multiStoneSuicideLegal = true;
      //Just in case
      if(!board.isLegal(treeHist.moveHistory[i].loc,treeHist.moveHistory[i].pla,multiStoneSuicideLegal))
        return;
      board.playMoveAssumeLegal(treeHist.moveHistory[i].loc,treeHist.moveHistory[i].pla);
    }

    Sgf::PositionSample sample;
    sample.board = board;
    sample.nextPla = treeHist.moveHistory[startTurn].pla;
    for(int j = startTurn; j<moveHistorySize-1; j++)
      sample.moves.push_back(treeHist.moveHistory[j]);
    sample.initialTurnNumber = initialTurnNumber;
    sample.hintLoc = treeHist.moveHistory[moveHistorySize-1].loc;
    sample.weight = 0.0; //dummy, filled in below

    //Don't use the SGF rules - randomize them for a bit more entropy
    Rules rules = gameInit->createRules();

    //Now play the rest of the moves out, except the last, which we keep as the potential hintloc
    int encorePhase = 0;
    Player pla = sample.nextPla;
    BoardHistory hist(board,pla,rules,encorePhase);
    int numSampleMoves = (int)sample.moves.size();
    for(int i = 0; i<numSampleMoves; i++) {
      if(!hist.isLegal(board,sample.moves[i].loc,sample.moves[i].pla))
        return;
      assert(sample.moves[i].pla == pla);
      hist.makeBoardMoveAssumeLegal(board,sample.moves[i].loc,sample.moves[i].pla,NULL);
      pla = getOpp(pla);
    }

    //Make sure the hinted move is legal too
    int hintIdx = (int)treeHist.moveHistory.size()-1;
    if(!treeHist.isLegal(board,treeHist.moveHistory[hintIdx].loc,treeHist.moveHistory[hintIdx].pla))
      return;
    assert(treeHist.moveHistory[hintIdx].pla == pla);
    assert(treeHist.moveHistory[hintIdx].loc == sample.hintLoc);

    if(autoKomi) {
      const int64_t numVisits = 10;
      OtherGameProperties props;
      PlayUtils::adjustKomiToEven(search,NULL,board,hist,pla,numVisits,logger,props,rand);
    }

    MiscNNInputParams nnInputParams;
    NNResultBuf buf;
    bool skipCache = true; //Always ignore cache so that we get more entropy on repeated board positions due to symmetries
    bool includeOwnerMap = false;
    nnEval->evaluate(board,hist,pla,nnInputParams,buf,skipCache,includeOwnerMap);

    shared_ptr<NNOutput>& nnOutput = buf.result;

    int pos = NNPos::locToPos(sample.hintLoc,board.x_size,nnOutput->nnXLen,nnOutput->nnYLen);
    double policyProb = nnOutput->policyProbs[pos];
    if(policyProb > maxPolicy)
      return;
    double weight = surpriseWeight(policyProb,rand,markedAsHintPos);
    if(weight <= 0)
      return;
    sample.weight = weight;

    expensiveEvaluateMove(
      search, sample.hintLoc, pla, board, hist,
      sample, markedAsHintPos
    );
  };


  const int64_t maxPosQueueSize = 16384;
  ThreadSafeQueue<PosQueueEntry> posQueue(maxPosQueueSize);
  std::atomic<int64_t> numPosesBegun(0);
  std::atomic<int64_t> numPosesDone(0);
  std::atomic<int64_t> numPosesEnqueued(0);

  auto processPosLoop = [&logger,&posQueue,&params,&numPosesBegun,&numPosesDone,&numPosesEnqueued,&nnEval,&treePosHandler]() {
    Rand rand;
    string searchRandSeed = Global::uint64ToString(rand.nextUInt64());
    Search* search = new Search(params,nnEval,searchRandSeed);

    while(true) {
      if(shouldStop.load(std::memory_order_acquire))
        break;

      PosQueueEntry p;
      bool success = posQueue.waitPop(p);
      if(!success)
        break;
      BoardHistory* hist = p.hist;
      int initialTurnNumber = p.initialTurnNumber;
      bool markedAsHintPos = p.markedAsHintPos;

      int64_t numEnqueued = numPosesEnqueued.load();
      int64_t numBegun = 1+numPosesBegun.fetch_add(1);
      if(numBegun % 20 == 0)
        logger.write("Begun " + Global::int64ToString(numBegun) + "/" + Global::int64ToString(numEnqueued) + " poses");

      treePosHandler(search, rand, *hist, initialTurnNumber, markedAsHintPos);

      int64_t numDone = 1+numPosesDone.fetch_add(1);
      if(numDone % 20 == 0)
        logger.write("Done " + Global::int64ToString(numDone) + "/" + Global::int64ToString(numEnqueued) + " poses");

      delete hist;
    }
    delete search;
    posQueue.setReadOnly();
  };


  // ---------------------------------------------------------------------------------------------------

  //Begin writing
  std::thread writeLoopThread(writeLoop);

  vector<std::thread> threads;
  for(int i = 0; i<numProcessThreads; i++) {
    if(gameMode)
      threads.push_back(std::thread(processSgfLoop));
    else if(treeMode)
      threads.push_back(std::thread(processPosLoop));
  }

  // ---------------------------------------------------------------------------------------------------

  int64_t numSgfsBegun = 0;
  int64_t numSgfsSkipped = 0;
  int64_t numSgfsFilteredTopLevel = 0;

  std::set<Hash128> uniqueHashes;

  auto logSgfProgress = [&]() {
    logger.write(
      "Begun " + Global::int64ToString(numSgfsBegun) + " / " + Global::int64ToString(sgfFiles.size()) + " sgfs, " +
      string("done ") + Global::int64ToString(numSgfsDone.load()) + " sgfs, " +
      string("skipped ") + Global::int64ToString(numSgfsSkipped) + " sgfs, " +
      string("filtered ") + Global::int64ToString(numSgfsFilteredTopLevel + numFilteredSgfs.load()) + " sgfs, " +
      string("filtered ") + Global::int64ToString(numFilteredIndivdualPoses.load()) + " individual poses"
    );
  };

  for(size_t i = 0; i<sgfFiles.size(); i++) {
    numSgfsBegun += 1;
    if(numSgfsBegun % std::min((size_t)20, 1 + sgfFiles.size() / 60) == 0)
      logSgfProgress();

    const string& fileName = sgfFiles[permutation[i]];

    Sgf* sgf = NULL;
    try {
      sgf = Sgf::loadFile(fileName);
    }
    catch(const StringError& e) {
      logger.write("Invalid SGF " + fileName + ": " + e.what());
      continue;
    }
    if(contains(excludeHashes,sgf->hash)) {
      logger.write("Filtering due to exclude: " + fileName);
      numSgfsFilteredTopLevel += 1;
      delete sgf;
      continue;
    }
    try {
      if(!isSgfOkay(sgf)) {
        logger.write("Filtering due to not okay: " + fileName);
        numSgfsFilteredTopLevel += 1;
        delete sgf;
        continue;
      }
    }
    catch(const StringError& e) {
      logger.write("Filtering due to error checking okay: " + fileName + ": " + e.what());
      numSgfsFilteredTopLevel += 1;
      delete sgf;
      continue;
    }
    if(sgfSplitCount > 1 && ((int)(sgf->hash.hash0 & 0x7FFFFFFF) % sgfSplitCount) != sgfSplitIdx) {
      numSgfsSkipped += 1;
      delete sgf;
      continue;
    }

    logger.write("Starting " + fileName);

    if(gameMode) {
      sgfQueue.waitPush(sgf);
    }
    else {
      bool hashComments = true; //Hash comments so that if we see a position without %HINT% and one with, we make sure to re-load it.
      bool blackOkay = isPlayerOkay(sgf,P_BLACK);
      bool whiteOkay = isPlayerOkay(sgf,P_WHITE);
<<<<<<< HEAD
      bool hashParent = true; //Hash parent so that we distinguish hint moves that reach the same position but were different moves from different starting states.
      sgf->iterAllUniquePositions(
        uniqueHashes, hashComments, hashParent, &seedRand, [&](Sgf::PositionSample& unusedSample, const BoardHistory& hist, const string& comments) {
          if(comments.size() > 0 && comments.find("%NOHINT%") != string::npos)
            return;
          if(hist.moveHistory.size() <= 0)
            return;
          int hintIdx = (int)hist.moveHistory.size()-1;
          if((hist.moveHistory[hintIdx].pla == P_BLACK && !blackOkay) || (hist.moveHistory[hintIdx].pla == P_WHITE && !whiteOkay))
            return;

          //unusedSample doesn't have enough history, doesn't have hintloc the way we want it
          int64_t numEnqueued = 1+numPosesEnqueued.fetch_add(1);
          if(numEnqueued % 500 == 0)
            logger.write("Enqueued " + Global::int64ToString(numEnqueued) + " poses");
          PosQueueEntry entry;
          entry.hist = new BoardHistory(hist);
          entry.initialTurnNumber = unusedSample.initialTurnNumber; //this is the only thing we keep
          entry.markedAsHintPos = (comments.size() > 0 && comments.find("%HINT%") != string::npos);
          posQueue.waitPush(entry);
        }
      );
=======
      try {
        sgf->iterAllUniquePositions(
          uniqueHashes, hashComments, [&](Sgf::PositionSample& unusedSample, const BoardHistory& hist, const string& comments) {
            if(comments.size() > 0 && Global::trim(comments) == "%NOHINT%")
              return;
            if(hist.moveHistory.size() <= 0)
              return;
            int hintIdx = (int)hist.moveHistory.size()-1;
            if((hist.moveHistory[hintIdx].pla == P_BLACK && !blackOkay) || (hist.moveHistory[hintIdx].pla == P_WHITE && !whiteOkay))
              return;

            //unusedSample doesn't have enough history, doesn't have hintloc the way we want it
            int64_t numEnqueued = 1+numPosesEnqueued.fetch_add(1);
            if(numEnqueued % 500 == 0)
              logger.write("Enqueued " + Global::int64ToString(numEnqueued) + " poses");
            PosQueueEntry entry;
            entry.hist = new BoardHistory(hist);
            entry.initialTurnNumber = unusedSample.initialTurnNumber; //this is the only thing we keep
            entry.markedAsHintPos = (comments.size() > 0 && (Global::trim(comments) == "%HINT%"));
            posQueue.waitPush(entry);
          }
        );
      }
      catch(const StringError& e) {
        if(!tolerateIllegalMoves)
          throw;
        else
          logger.write(e.what());
      }
>>>>>>> 5be3351a
      numSgfsDone.fetch_add(1);
      delete sgf;
    }
  }
  logSgfProgress();
  logger.write("All sgfs loaded, waiting for finishing analysis");
  logger.write(Global::uint64ToString(sgfQueue.size()) + " sgfs still enqueued");
  logger.write(Global::uint64ToString(sgfQueue.size()) + " sgfs still enqueued");

  sgfQueue.setReadOnly();
  posQueue.setReadOnly();
  for(size_t i = 0; i<threads.size(); i++)
    threads[i].join();

  logSgfProgress();
  logger.write("Waiting for final writing and cleanup");

  toWriteQueue.setReadOnly();
  writeLoopThread.join();

  logger.write(nnEval->getModelFileName());
  logger.write("NN rows: " + Global::int64ToString(nnEval->numRowsProcessed()));
  logger.write("NN batches: " + Global::int64ToString(nnEval->numBatchesProcessed()));
  logger.write("NN avg batch size: " + Global::doubleToString(nnEval->averageProcessedBatchSize()));

  logger.write("All done");

  delete gameInit;
  delete nnEval;
  NeuralNet::globalCleanup();
  ScoreValue::freeTables();
  return 0;
}




int MainCmds::trystartposes(int argc, const char* const* argv) {
  Board::initHash();
  ScoreValue::initTables();
  Rand seedRand;

  ConfigParser cfg;
  string nnModelFile;
  vector<string> startPosesFiles;
  double minWeight;
  try {
    KataGoCommandLine cmd("Try running searches starting from startposes");
    cmd.addConfigFileArg("","");
    cmd.addModelFileArg();
    cmd.addOverrideConfigArg();

    TCLAP::MultiArg<string> startPosesFileArg("","startposes","Startposes file",true,"DIR");
    TCLAP::ValueArg<double> minWeightArg("","min-weight","Minimum weight of startpos to try",false,0.0,"WEIGHT");
    cmd.add(startPosesFileArg);
    cmd.add(minWeightArg);
    cmd.parse(argc,argv);
    nnModelFile = cmd.getModelFile();
    startPosesFiles = startPosesFileArg.getValue();
    minWeight = minWeightArg.getValue();
    cmd.getConfig(cfg);
  }
  catch (TCLAP::ArgException &e) {
    cerr << "Error: " << e.error() << " for argument " << e.argId() << endl;
    return 1;
  }

  Logger logger;
  logger.setLogToStdout(true);

  SearchParams params = Setup::loadSingleParams(cfg,Setup::SETUP_FOR_ANALYSIS);
  //Ignore temperature, noise
  params.chosenMoveTemperature = 0;
  params.chosenMoveTemperatureEarly = 0;
  params.rootNoiseEnabled = false;
  params.rootDesiredPerChildVisitsCoeff = 0;
  params.rootPolicyTemperature = 1.0;
  params.rootPolicyTemperatureEarly = 1.0;
  params.rootFpuReductionMax = params.fpuReductionMax * 0.5;

  //Disable dynamic utility so that utilities are always comparable
  params.staticScoreUtilityFactor += params.dynamicScoreUtilityFactor;
  params.dynamicScoreUtilityFactor = 0;

  NNEvaluator* nnEval;
  {
    Setup::initializeSession(cfg);
    int maxConcurrentEvals = params.numThreads * 2 + 16; // * 2 + 16 just to give plenty of headroom
    int expectedConcurrentEvals = params.numThreads;
    int defaultMaxBatchSize = std::max(8,((params.numThreads+3)/4)*4);
    string expectedSha256 = "";
    nnEval = Setup::initializeNNEvaluator(
      nnModelFile,nnModelFile,expectedSha256,cfg,logger,seedRand,maxConcurrentEvals,expectedConcurrentEvals,
      NNPos::MAX_BOARD_LEN,NNPos::MAX_BOARD_LEN,defaultMaxBatchSize,
      Setup::SETUP_FOR_ANALYSIS
    );
  }
  logger.write("Loaded neural net");

  vector<Sgf::PositionSample> startPoses;
  for(size_t i = 0; i<startPosesFiles.size(); i++) {
    const string& startPosesFile = startPosesFiles[i];
    vector<string> lines = Global::readFileLines(startPosesFile,'\n');
    for(size_t j = 0; j<lines.size(); j++) {
      string line = Global::trim(lines[j]);
      if(line.size() > 0) {
        try {
          Sgf::PositionSample posSample = Sgf::PositionSample::ofJsonLine(line);
          startPoses.push_back(posSample);
        }
        catch(const StringError& err) {
          logger.write(string("ERROR parsing startpos:") + err.what());
        }
      }
    }
  }
  string searchRandSeed = Global::uint64ToString(seedRand.nextUInt64());
  Search* search = new Search(params,nnEval,searchRandSeed);

  // ---------------------------------------------------------------------------------------------------

  for(size_t s = 0; s<startPoses.size(); s++) {
    const Sgf::PositionSample& startPos = startPoses[s];
    if(startPos.weight < minWeight)
      continue;

    Rules rules = PlayUtils::genRandomRules(seedRand);
    Board board = startPos.board;
    Player pla = startPos.nextPla;
    BoardHistory hist;
    hist.clear(board,pla,rules,0);
    hist.setInitialTurnNumber(startPos.initialTurnNumber);
    bool allLegal = true;
    for(size_t i = 0; i<startPos.moves.size(); i++) {
      bool isLegal = hist.makeBoardMoveTolerant(board,startPos.moves[i].loc,startPos.moves[i].pla,false);
      if(!isLegal) {
        allLegal = false;
        break;
      }
      pla = getOpp(startPos.moves[i].pla);
    }
    if(!allLegal) {
      throw StringError("Illegal move in startpos: " + Sgf::PositionSample::toJsonLine(startPos));
    }

    {
      const int64_t numVisits = 10;
      OtherGameProperties props;
      PlayUtils::adjustKomiToEven(search,NULL,board,hist,pla,numVisits,logger,props,seedRand);
    }

    Loc hintLoc = startPos.hintLoc;

    {
      ReportedSearchValues values;
      bool suc = maybeGetValuesAfterMove(search,logger,Board::NULL_LOC,pla,board,hist,1.0,values);
      (void)suc;
      assert(suc);
      cout << "Searching startpos: " << "\n";
      cout << "Weight: " << startPos.weight << "\n";
      cout << search->getRootHist().rules.toString() << "\n";
      Board::printBoard(cout, search->getRootBoard(), search->getChosenMoveLoc(), &(search->getRootHist().moveHistory));
      search->printTree(cout, search->rootNode, PrintTreeOptions().maxDepth(1),P_WHITE);
      cout << endl;
    }

    if(hintLoc != Board::NULL_LOC) {
      if(search->getChosenMoveLoc() == hintLoc) {
        cout << "There was a hintpos " << Location::toString(hintLoc,board) << ", but it was the chosen move" << "\n";
        cout << endl;
      }
      else {
        ReportedSearchValues values;
        cout << "There was a hintpos " << Location::toString(hintLoc,board) << ", re-searching after playing it: " << "\n";
        bool suc = maybeGetValuesAfterMove(search,logger,hintLoc,pla,board,hist,1.0,values);
        (void)suc;
        assert(suc);
        Board::printBoard(cout, search->getRootBoard(), search->getChosenMoveLoc(), &(search->getRootHist().moveHistory));
        search->printTree(cout, search->rootNode, PrintTreeOptions().maxDepth(1),P_WHITE);
        cout << endl;
      }
    }
  }

  delete search;
  delete nnEval;
  NeuralNet::globalCleanup();
  ScoreValue::freeTables();
  return 0;
}


int MainCmds::viewstartposes(int argc, const char* const* argv) {
  Board::initHash();
  ScoreValue::initTables();

  ConfigParser cfg;
  string modelFile;
  vector<string> startPosesFiles;
  double minWeight;
  try {
    KataGoCommandLine cmd("View startposes");
    cmd.addConfigFileArg("","");
    cmd.addModelFileArg();
    cmd.addOverrideConfigArg();

    TCLAP::MultiArg<string> startPosesFileArg("","start-poses-file","Startposes file",true,"DIR");
    TCLAP::ValueArg<double> minWeightArg("","min-weight","Min weight of startpos to view",false,0.0,"WEIGHT");
    cmd.add(startPosesFileArg);
    cmd.add(minWeightArg);
    cmd.parse(argc,argv);
    startPosesFiles = startPosesFileArg.getValue();
    minWeight = minWeightArg.getValue();

    cmd.getConfigAllowEmpty(cfg);
    if(cfg.getFileName() != "")
      modelFile = cmd.getModelFile();
  }
  catch (TCLAP::ArgException &e) {
    cerr << "Error: " << e.error() << " for argument " << e.argId() << endl;
    return 1;
  }

  Rand rand;
  Logger logger;
  logger.setLogToStdout(true);

  Rules rules;
  AsyncBot* bot = NULL;
  NNEvaluator* nnEval = NULL;
  if(cfg.getFileName() != "") {
    rules = Setup::loadSingleRulesExceptForKomi(cfg);
    SearchParams params = Setup::loadSingleParams(cfg,Setup::SETUP_FOR_GTP);
    {
      Setup::initializeSession(cfg);
      int maxConcurrentEvals = params.numThreads * 2 + 16; // * 2 + 16 just to give plenty of headroom
      int expectedConcurrentEvals = params.numThreads;
      int defaultMaxBatchSize = std::max(8,((params.numThreads+3)/4)*4);
      string expectedSha256 = "";
      nnEval = Setup::initializeNNEvaluator(
        modelFile,modelFile,expectedSha256,cfg,logger,rand,maxConcurrentEvals,expectedConcurrentEvals,
        Board::MAX_LEN,Board::MAX_LEN,defaultMaxBatchSize,
        Setup::SETUP_FOR_GTP
      );
    }
    logger.write("Loaded neural net");

    string searchRandSeed;
    if(cfg.contains("searchRandSeed"))
      searchRandSeed = cfg.getString("searchRandSeed");
    else
      searchRandSeed = Global::uint64ToString(rand.nextUInt64());

    bot = new AsyncBot(params, nnEval, &logger, searchRandSeed);
  }

  vector<Sgf::PositionSample> startPoses;
  for(size_t i = 0; i<startPosesFiles.size(); i++) {
    const string& startPosesFile = startPosesFiles[i];
    vector<string> lines = Global::readFileLines(startPosesFile,'\n');
    for(size_t j = 0; j<lines.size(); j++) {
      string line = Global::trim(lines[j]);
      if(line.size() > 0) {
        try {
          Sgf::PositionSample posSample = Sgf::PositionSample::ofJsonLine(line);
          startPoses.push_back(posSample);
        }
        catch(const StringError& err) {
          cout << (string("ERROR parsing startpos:") + err.what()) << endl;
        }
      }
    }
  }

  for(size_t s = 0; s<startPoses.size(); s++) {
    const Sgf::PositionSample& startPos = startPoses[s];
    if(startPos.weight < minWeight)
      continue;

    Board board = startPos.board;
    Player pla = startPos.nextPla;
    BoardHistory hist;
    hist.clear(board,pla,rules,0);
    hist.setInitialTurnNumber(startPos.initialTurnNumber);

    bool allLegal = true;
    for(size_t i = 0; i<startPos.moves.size(); i++) {
      bool isLegal = hist.makeBoardMoveTolerant(board,startPos.moves[i].loc,startPos.moves[i].pla,false);
      if(!isLegal) {
        allLegal = false;
        break;
      }
      pla = getOpp(startPos.moves[i].pla);
    }
    if(!allLegal) {
      throw StringError("Illegal move in startpos: " + Sgf::PositionSample::toJsonLine(startPos));
    }

    Loc hintLoc = startPos.hintLoc;
    cout << "StartPos: " << s << "/" << startPoses.size() << "\n";
    cout << "Next pla: " << PlayerIO::playerToString(pla) << "\n";
    cout << "Weight: " << startPos.weight << "\n";
    cout << "HintLoc: " << Location::toString(hintLoc,board) << "\n";
    Board::printBoard(cout, board, hintLoc, &(hist.moveHistory));
    cout << endl;

    bool autoKomi = true;
    if(autoKomi) {
      const int64_t numVisits = 10;
      OtherGameProperties props;
      PlayUtils::adjustKomiToEven(bot->getSearchStopAndWait(),NULL,board,hist,pla,numVisits,logger,props,rand);
    }

    if(bot != NULL) {
      bot->setPosition(pla,board,hist);
      if(hintLoc != Board::NULL_LOC)
        bot->setRootHintLoc(hintLoc);
      else
        bot->setRootHintLoc(Board::NULL_LOC);
      bot->genMoveSynchronous(bot->getSearch()->rootPla,TimeControls());
      const Search* search = bot->getSearchStopAndWait();
      PrintTreeOptions options;
      Player perspective = P_WHITE;
      search->printTree(cout, search->rootNode, options, perspective);
    }
  }

  if(bot != NULL)
    delete bot;
  if(nnEval != NULL)
    delete nnEval;

  ScoreValue::freeTables();
  return 0;
}<|MERGE_RESOLUTION|>--- conflicted
+++ resolved
@@ -1688,34 +1688,11 @@
       bool hashComments = true; //Hash comments so that if we see a position without %HINT% and one with, we make sure to re-load it.
       bool blackOkay = isPlayerOkay(sgf,P_BLACK);
       bool whiteOkay = isPlayerOkay(sgf,P_WHITE);
-<<<<<<< HEAD
-      bool hashParent = true; //Hash parent so that we distinguish hint moves that reach the same position but were different moves from different starting states.
-      sgf->iterAllUniquePositions(
-        uniqueHashes, hashComments, hashParent, &seedRand, [&](Sgf::PositionSample& unusedSample, const BoardHistory& hist, const string& comments) {
-          if(comments.size() > 0 && comments.find("%NOHINT%") != string::npos)
-            return;
-          if(hist.moveHistory.size() <= 0)
-            return;
-          int hintIdx = (int)hist.moveHistory.size()-1;
-          if((hist.moveHistory[hintIdx].pla == P_BLACK && !blackOkay) || (hist.moveHistory[hintIdx].pla == P_WHITE && !whiteOkay))
-            return;
-
-          //unusedSample doesn't have enough history, doesn't have hintloc the way we want it
-          int64_t numEnqueued = 1+numPosesEnqueued.fetch_add(1);
-          if(numEnqueued % 500 == 0)
-            logger.write("Enqueued " + Global::int64ToString(numEnqueued) + " poses");
-          PosQueueEntry entry;
-          entry.hist = new BoardHistory(hist);
-          entry.initialTurnNumber = unusedSample.initialTurnNumber; //this is the only thing we keep
-          entry.markedAsHintPos = (comments.size() > 0 && comments.find("%HINT%") != string::npos);
-          posQueue.waitPush(entry);
-        }
-      );
-=======
       try {
+        bool hashParent = true; //Hash parent so that we distinguish hint moves that reach the same position but were different moves from different starting states.
         sgf->iterAllUniquePositions(
-          uniqueHashes, hashComments, [&](Sgf::PositionSample& unusedSample, const BoardHistory& hist, const string& comments) {
-            if(comments.size() > 0 && Global::trim(comments) == "%NOHINT%")
+          uniqueHashes, hashComments, hashParent, &seedRand, [&](Sgf::PositionSample& unusedSample, const BoardHistory& hist, const string& comments) {
+            if(comments.size() > 0 && comments.find("%NOHINT%") != string::npos)
               return;
             if(hist.moveHistory.size() <= 0)
               return;
@@ -1730,7 +1707,7 @@
             PosQueueEntry entry;
             entry.hist = new BoardHistory(hist);
             entry.initialTurnNumber = unusedSample.initialTurnNumber; //this is the only thing we keep
-            entry.markedAsHintPos = (comments.size() > 0 && (Global::trim(comments) == "%HINT%"));
+            entry.markedAsHintPos = (comments.size() > 0 && comments.find("%HINT%") != string::npos);
             posQueue.waitPush(entry);
           }
         );
@@ -1741,7 +1718,6 @@
         else
           logger.write(e.what());
       }
->>>>>>> 5be3351a
       numSgfsDone.fetch_add(1);
       delete sgf;
     }
