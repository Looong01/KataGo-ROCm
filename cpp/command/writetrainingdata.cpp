#include "../core/global.h"
#include "../core/datetime.h"
#include "../core/fileutils.h"
#include "../core/makedir.h"
#include "../core/config_parser.h"
#include "../core/parallel.h"
#include "../dataio/sgf.h"
#include "../dataio/trainingwrite.h"
#include "../dataio/loadmodel.h"
#include "../dataio/files.h"
#include "../neuralnet/modelversion.h"
#include "../program/setup.h"
#include "../program/play.h"
#include "../command/commandline.h"
#include "../main.h"

#include <chrono>
#include <csignal>

using namespace std;

static ValueTargets makeForcedWinnerValueTarget(Player winner) {
  ValueTargets targets;
  if(winner == C_EMPTY) {
    targets.win = 0.5f;
    targets.loss = 0.5f;
    targets.noResult = 0.0f;
    targets.score = 0.0f;
    targets.hasLead = false;
    targets.lead = 0.0f;
    return targets;
  }
  assert(winner == P_BLACK || winner == P_WHITE);
  targets.win = winner == P_WHITE ? 1.0f : 0.0f;
  targets.loss = winner == P_BLACK ? 1.0f : 0.0f;
  targets.noResult = 0.0f;
  targets.score = winner == P_WHITE ? 0.5f : -0.5f;
  targets.hasLead = false;
  targets.lead = 0.0f;
  return targets;
}

static void getNNEval(
  const Board& board,
  const BoardHistory& hist,
  Player nextPla,
  double drawEquivalentWinsForWhite,
  Player playoutDoublingAdvantagePla,
  double playoutDoublingAdvantage,
  int maxHistory,
  NNEvaluator* nnEval,
  NNResultBuf& buf
) {
  bool skipCache = true;
  bool includeOwnerMap = true;
  MiscNNInputParams nnInputParams;
  // Use conservative pass so that if players interleave passing in the middle of their moves
  // when it would not be valid under a strict passing ruleset, it doesn't create a huge swing in value.
  nnInputParams.conservativePassAndIsRoot = true;
  nnInputParams.enablePassingHacks = true;
  nnInputParams.drawEquivalentWinsForWhite = drawEquivalentWinsForWhite;
  nnInputParams.playoutDoublingAdvantage = (playoutDoublingAdvantagePla == getOpp(nextPla) ? -playoutDoublingAdvantage : playoutDoublingAdvantage);
  nnInputParams.maxHistory = maxHistory;
  Board copy(board);
  nnEval->evaluate(copy,hist,nextPla,nnInputParams,buf,skipCache,includeOwnerMap);
}

// static double getPassProb(
//   const Board& board,
//   const BoardHistory& hist,
//   Player nextPla,
//   double drawEquivalentWinsForWhite,
//   Player playoutDoublingAdvantagePla,
//   double playoutDoublingAdvantage,
//   NNEvaluator* nnEval
// ) {
//   NNResultBuf buf;
//   getNNEval(board,hist,nextPla,drawEquivalentWinsForWhite,playoutDoublingAdvantagePla,playoutDoublingAdvantage,1000,nnEval,buf);
//   int passPos = NNPos::getPassPos(nnEval->getNNXLen(),nnEval->getNNYLen());
//   return buf.result->policyProbs[passPos];
// }

static ValueTargets makeWhiteValueTarget(
  const Board& board,
  const BoardHistory& hist,
  Player nextPla,
  double drawEquivalentWinsForWhite,
  Player playoutDoublingAdvantagePla,
  double playoutDoublingAdvantage,
  NNEvaluator* nnEval
) {
  ValueTargets targets;
  if(hist.isGameFinished) {
    if(hist.isNoResult) {
      targets.win = 0.0f;
      targets.loss = 0.0f;
      targets.noResult = 1.0f;
      targets.score = 0.0f;
      targets.hasLead = false;
      targets.lead = 0.0f;
    }
    else {
      BoardHistory copyHist(hist);
      copyHist.endAndScoreGameNow(board);
      targets.win = (float)ScoreValue::whiteWinsOfWinner(copyHist.winner, drawEquivalentWinsForWhite);
      targets.loss = 1.0f - targets.win;
      targets.noResult = 0.0f;
      targets.score = (float)ScoreValue::whiteScoreDrawAdjust(copyHist.finalWhiteMinusBlackScore,drawEquivalentWinsForWhite,hist);
      targets.hasLead = false;
      targets.lead = targets.score;
    }
    return targets;
  }

  NNResultBuf buf;
  int maxHistory = 1000;
  getNNEval(board,hist,nextPla,drawEquivalentWinsForWhite,playoutDoublingAdvantagePla,playoutDoublingAdvantage,maxHistory,nnEval,buf);

  targets.win = buf.result->whiteWinProb;
  targets.loss = buf.result->whiteLossProb;
  targets.noResult = buf.result->whiteNoResultProb;
  targets.score = buf.result->whiteScoreMean;
  targets.hasLead = false;
  targets.lead = buf.result->whiteLead;
  return targets;
}

static std::set<string> loadStrippedTxtFileLines(const string& filePath) {
  std::vector<string> lines = FileUtils::readFileLines(filePath,'\n');
  std::set<string> ret;
  for(const string& line: lines) {
    string s = Global::trim(line);
    if(s.size() > 0)
      ret.insert(s);
  }
  return ret;
}

static std::set<string> loadStrippedTxtFileLinesWithComments(const string& filePath) {
  std::vector<string> lines = FileUtils::readFileLines(filePath,'\n');
  std::set<string> ret;
  for(const string& line: lines) {
    string s = Global::trim(Global::stripComments(line));
    if(s.size() > 0)
      ret.insert(s);
  }
  return ret;
}

static bool isLikelyBot(const string& username, const string& whatDataSource) {
  string s = Global::trim(Global::toLower(username));
  if(s.find("gnugo") != std::string::npos)
    return true;
  if(s.find("gnu go") != std::string::npos)
    return true;
  if(s.find("fuego") != std::string::npos)
    return true;
  if(s.find("katago") != std::string::npos)
    return true;
  if(s.find("kata-bot") != std::string::npos)
    return true;
  if(s.find("crazystone") != std::string::npos)
    return true;
  if(s.find("leela") != std::string::npos)
    return true;
  if(s.find("pachi") != std::string::npos)
    return true;
  if(s.find("manyfaces") != std::string::npos)
    return true;
  if(s.find("amybot") != std::string::npos)
    return true;
  if(s.find("randombot") != std::string::npos)
    return true;
  if(s.find("random_bot") != std::string::npos)
    return true;
  if(s.find("random bot") != std::string::npos)
    return true;
  if(s.find("weakbot") != std::string::npos)
    return true;
  if(s.find("weak_bot") != std::string::npos)
    return true;
  if(s.find("weak bot") != std::string::npos)
    return true;
  if(whatDataSource == "ogs") {
    if(s.find("_bot_") != std::string::npos)
      return true;
    if(Global::isSuffix(s,"_bot"))
      return true;
    if(Global::isSuffix(s,"-bot"))
      return true;
  }
  if(whatDataSource == "kgs") {
    if(Global::isPrefix(s,"ayabot"))
      return true;
    if(Global::isPrefix(s,"ayamc"))
      return true;
    if(Global::isPrefix(s,"dcnn"))
      return true;
    if(Global::isPrefix(s,"jbxkata"))
      return true;
    if(Global::isPrefix(s,"hirabot"))
      return true;
    if(Global::isPrefix(s,"swissbot"))
      return true;
    if(Global::isPrefix(s,"golois"))
      return true;
    if(Global::isPrefix(s,"hiramc"))
      return true;
    if(Global::isPrefix(s,"petgo"))
      return true;
    if(Global::isPrefix(s,"easybot"))
      return true;
    if(Global::isPrefix(s,"zen19"))
      return true;
    if(Global::isPrefix(s,"darkfmcts"))
      return true;
    if(Global::isPrefix(s,"mfgo") && s.find("kyu") != std::string::npos)
      return true;
    if(Global::isPrefix(s,"mfgo") && s.find("dnnbot") != std::string::npos)
      return true;
    if(Global::isPrefix(s,"nexus") && s.find("5k") != std::string::npos)
      return true;
    if(Global::isPrefix(s,"nexus") && s.find("10k") != std::string::npos)
      return true;
    if(Global::isPrefix(s,"valkyria"))
      return true;
    if(Global::isPrefix(s,"mogobot"))
      return true;
    if(Global::isPrefix(s,"orego"))
      return true;
    if(Global::isPrefix(s,"neuralz"))
      return true;
    if(Global::isPrefix(s,"rankbot"))
      return true;
    if(Global::isPrefix(s,"sai0bot"))
      return true;
    if(Global::isPrefix(s,"postneo"))
      return true;
    if(s == "ericabot")
      return true;
    if(s == "bonobot")
      return true;
    if(s == "czechbot")
      return true;
  }

  return false;
}

static void parseSGFRank(
  const string& rankStr,
  int& inverseRankRet,
  bool& isUnrankedRet,
  bool& isUnknownRet,
  const string& whatDataSource
) {
  int rankNumber = 0;
  bool isKyu = false;
  bool isKyuAma = false;
  bool isDan = false;
  bool isDanAma = false;
  bool isPro = false;
  bool isUnranked = false;
  bool isUnknown = false;

  string rankStrLower = Global::toLower(rankStr);
  try {
    if(rankStr == "") {
      isUnknown = true;
    }
    else if(rankStr == "-") {
      isUnranked = true;
    }
    //-------------------------------------------------------------
    //Don't know how strong "insei" or "ama" are
    else if(
      rankStrLower == "insei"
      || rankStrLower == "ama"
      || rankStrLower == "ama."
      || rankStrLower == "amateur"
      || rankStrLower == "nr"
    ) {
      isUnknown = true;
    }
    else if(
      rankStrLower == "meijin"
      || rankStrLower == "kisei"
      || rankStrLower == "judan"
      || rankStrLower == "holder"
      || rankStrLower == "challenger"
      || rankStrLower == "oza"
      || rankStrLower == "tianyuan"
      || rankStrLower == "mingren"
      || rankStrLower == "tengen"
      || rankStrLower == "guoshou"
      || rankStrLower == "gosei"

    ) {
      rankNumber = 9;
      isPro = true;
    }
    //-------------------------------------------------------------
    else if(Global::isSuffix(rankStr," kyu")) {
      rankNumber = Global::stringToInt(Global::chopSuffix(rankStr," kyu"));
      isKyu = true;
    }
    else if(Global::isSuffix(rankStr," k")) {
      rankNumber = Global::stringToInt(Global::chopSuffix(rankStr," k"));
      isKyu = true;
    }
    else if(Global::isSuffix(rankStr,"kyu")) {
      rankNumber = Global::stringToInt(Global::chopSuffix(rankStr,"kyu"));
      isKyu = true;
    }
    else if(Global::isSuffix(rankStr,"k")) {
      rankNumber = Global::stringToInt(Global::chopSuffix(rankStr,"k"));
      isKyu = true;
    }
    //UTF-8 for 级(kyu/grade)
    else if(Global::isSuffix(rankStr,"\xE7\xBA\xA7")) {
      rankNumber = Global::stringToInt(Global::chopSuffix(rankStr,"\xE7\xBA\xA7"));
      isKyu = true;
    }
    //-------------------------------------------------------------
    else if(Global::isSuffix(rankStr,"k ama")) {
      rankNumber = Global::stringToInt(Global::chopSuffix(rankStr,"k ama"));
      isKyuAma = true;
    }
    //-------------------------------------------------------------
    else if(Global::isSuffix(rankStr," dan")) {
      rankNumber = Global::stringToInt(Global::chopSuffix(rankStr," dan"));
      isDan = true;
    }
    else if(Global::isSuffix(rankStr," d")) {
      rankNumber = Global::stringToInt(Global::chopSuffix(rankStr," d"));
      isDan = true;
    }
    else if(Global::isSuffix(rankStr,"dan")) {
      rankNumber = Global::stringToInt(Global::chopSuffix(rankStr,"dan"));
      isDan = true;
    }
    else if(Global::isSuffix(rankStr,"d")) {
      rankNumber = Global::stringToInt(Global::chopSuffix(rankStr,"d"));
      isDan = true;
    }
    //UTF-8 for 段(dan)
    else if(Global::isSuffix(rankStr,"\xE6\xAE\xB5")) {
      rankNumber = Global::stringToInt(Global::chopSuffix(rankStr,"\xE6\xAE\xB5"));
      isDan = true;
    }
    //-------------------------------------------------------------
    else if(Global::isSuffix(rankStr,"d ama")) {
      rankNumber = Global::stringToInt(Global::chopSuffix(rankStr,"d ama"));
      isDanAma = true;
    }
    else if(Global::isSuffix(rankStr,"a")) {
      rankNumber = Global::stringToInt(Global::chopSuffix(rankStr,"a"));
      isDanAma = true;
    }
    //-------------------------------------------------------------
    else if(Global::isSuffix(rankStr," pro")) {
      rankNumber = Global::stringToInt(Global::chopSuffix(rankStr," pro"));
      isPro = true;
    }
    else if(Global::isSuffix(rankStr," p")) {
      rankNumber = Global::stringToInt(Global::chopSuffix(rankStr," p"));
      isPro = true;
    }
    else if(Global::isSuffix(rankStr,"pro")) {
      rankNumber = Global::stringToInt(Global::chopSuffix(rankStr,"pro"));
      isPro = true;
    }
    else if(Global::isSuffix(rankStr,"p")) {
      rankNumber = Global::stringToInt(Global::chopSuffix(rankStr,"p"));
      isPro = true;
    }
    //-------------------------------------------------------------
    else {
      throw StringError("Unable to parse rank: " + rankStr);
    }
    //-------------------------------------------------------------
  }
  catch(const StringError&) {
    throw StringError("Unable to parse rank: " + rankStr);
  }

  assert((int)isKyu + (int)isKyuAma + (int)isDan + (int)isDanAma + (int)isPro + (int)isUnranked + (int)isUnknown == 1);

  //Special handling for gogod ranks. Gogod labels pro dan as d, and amateur dan sometimes as "a" or "d ama".
  //Also Gogod kyu labels are not reliable to modern kyu since they could be historical very strong kyu.
  if(whatDataSource == "gogod") {
    if(isDan) {
      isPro = true;
      isDan = false;
    }
    else if(isKyu) {
      isUnknown = true;
    }
  }

  //--------------------------------------------------------------

  if(isUnknown) {
    inverseRankRet = 0;
    isUnrankedRet = false;
    isUnknownRet = true;
  }
  else if(isUnranked) {
    inverseRankRet = 0;
    isUnrankedRet = true;
    isUnknownRet = false;
  }
  else if(isPro) {
    inverseRankRet = 1;
    isUnrankedRet = false;
    isUnknownRet = false;
  }
  else if(isDan || isDanAma) {
    if(rankNumber <= 0)
      throw StringError("Unable to parse rank: " + rankStr);
    if(rankNumber > 9)
      rankNumber = 9;
    inverseRankRet = 10 - rankNumber;
    isUnrankedRet = false;
    isUnknownRet = false;
  }
  else {
    if(rankNumber <= 0)
      throw StringError("Unable to parse rank: " + rankStr);
    inverseRankRet = 9 + rankNumber;
    isUnrankedRet = false;
    isUnknownRet = false;
  }
}

struct KGSCsvLine {
  SimpleDate date;
  string sgfWUsername;
  string sgfWRank;
  string sgfBUsername;
  string sgfBRank;
  int indexThisDayZeroIndexed;
  bool isRated;
  int boardSize;
  int handicap;
  float komi;
  string unknownField; // Not sure what this is
  float result;

  string getKey() {
    return date.toString() + "|$#" + sgfWUsername + "|$#" + sgfBUsername + "|" + Global::intToString(indexThisDayZeroIndexed);
  }
  static string makeKey(SimpleDate date, string sgfWUsername, string sgfBUsername, int indexThisDayZeroIndexed) {
    return date.toString() + "|$#" + sgfWUsername + "|$#" + sgfBUsername + "|" + Global::intToString(indexThisDayZeroIndexed);
  }
};

static void readKgsCsv(
  const string& kgsCsv,
  SimpleDate kgsCsvMinDate,
  SimpleDate kgsCsvMaxDate,
  Logger& logger,
  std::map<string,KGSCsvLine>& kgsCsvMap
) {
  std::vector<string> lines = FileUtils::readFileLines(kgsCsv, '\n');
  logger.write("Loaded KGS csv with " + Global::uint64ToString(lines.size()) + " lines");
  for(const string& origLine: lines) {
    std::vector<string> pieces = Global::split(Global::trim(origLine),',');
    if(pieces.size() != 12)
      continue;
    for(size_t i = 0; i<pieces.size(); i++)
      pieces[i] = Global::trim(pieces[i],"\"");

    KGSCsvLine data;
    data.date = SimpleDate(pieces[0]);
    if(data.date < kgsCsvMinDate || data.date > kgsCsvMaxDate)
      continue;

    data.sgfWUsername = pieces[1];
    data.sgfWRank = pieces[2];
    data.sgfBUsername = pieces[3];
    data.sgfBRank = pieces[4];
    data.indexThisDayZeroIndexed = Global::stringToInt(pieces[5]);
    if(pieces[6] == "ranked" || pieces[6] == "tournament")
      data.isRated = true;
    else if(pieces[6] == "free" || pieces[6] == "teaching" || pieces[6] == "simul")
      data.isRated = false;
    else
      throw StringError("Unknown option for rating field in kgs csv: " + pieces[6]);
    data.boardSize = Global::stringToInt(pieces[7]);
    data.handicap = Global::stringToInt(pieces[8]);
    data.komi = Global::stringToFloat(pieces[9]);
    data.unknownField = pieces[10];
    data.result = -Global::stringToFloat(pieces[11]);
    kgsCsvMap[data.getKey()] = data;
  }
  logger.write("Parsed KGS csv and kept " + Global::uint64ToString(kgsCsvMap.size()) + " lines");
}

static string parseFileNameToKgsCsvKey(
  const string& fileName,
  const string& sgfWUsername,
  const string& sgfBUsername
) {
  std::vector<string> fileNamePieces = Global::split(fileName,'/');
  if(fileNamePieces.size() >= 4) {
    int year, month, day;
    if(
      Global::tryStringToInt(fileNamePieces[fileNamePieces.size()-4],year) &&
      Global::tryStringToInt(fileNamePieces[fileNamePieces.size()-3],month) &&
      Global::tryStringToInt(fileNamePieces[fileNamePieces.size()-2],day)
    ) {
      SimpleDate fileDirDate;
      bool parsedDate = false;
      try {
        fileDirDate = SimpleDate(year,month,day);
        parsedDate = true;
      }
      catch(const StringError& e) {
        (void)e;
      }
      if(parsedDate) {
        string fileNameBase = fileNamePieces[fileNamePieces.size()-1];
        if(Global::isSuffix(fileNameBase,".sgf"))
          fileNameBase = Global::chopSuffix(fileNameBase,".sgf");
        string expectedFileNamePrefix = sgfWUsername + "-" + sgfBUsername;
        if(Global::isPrefix(fileNameBase,expectedFileNamePrefix)) {
          string remainder = Global::chopPrefix(fileNameBase,expectedFileNamePrefix);
          int indexThisDayOneIndexed;
          if(remainder == "")
            indexThisDayOneIndexed = 1;
          else if(Global::isPrefix(remainder,"-") && Global::tryStringToInt(remainder,indexThisDayOneIndexed)) {
            indexThisDayOneIndexed = -indexThisDayOneIndexed;
          }
          else {
            indexThisDayOneIndexed = -1;
          }
          if(indexThisDayOneIndexed > 0) {
            int indexThisDayZeroIndexed = indexThisDayOneIndexed - 1;
            return KGSCsvLine::makeKey(fileDirDate, sgfWUsername, sgfBUsername, indexThisDayZeroIndexed);
          }
        }
      }
    }
  }
  return string();
}


int MainCmds::writetrainingdata(const vector<string>& args) {
  Board::initHash();
  ScoreValue::initTables();
  Rand seedRand;

  ConfigParser cfg;
  string nnModelFile;
  vector<string> sgfDirs;
  string noTrainUsersFile;
  string noGameUsersFile;
  string isBotUsersFile;
  string excludeGamesFile;
  bool noTrainOnBots;
  bool useFancyBotUsers;
  string whatDataSource;
  string kgsCsv;
  SimpleDate kgsCsvMinDate("0000-01-01");
  SimpleDate kgsCsvMaxDate("9999-12-31");
  size_t maxFilesToLoad;
  bool shuffleFiles;
  double keepProb;
  double gameKeepFracMin;
  double gameKeepFracMax;
  int maxVisits;
  string outputDir;
  int verbosity;

  try {
    KataGoCommandLine cmd("Generate training data from sgfs.");
    cmd.addConfigFileArg("","");
    cmd.addModelFileArg();
    cmd.addOverrideConfigArg();

    TCLAP::MultiArg<string> sgfDirArg("","sgfdir","Directory of sgf files",false,"DIR");
    TCLAP::ValueArg<string> noTrainUsersArg("","no-train-users-file","Avoid training on these player's moves",true,string(),"TXTFILE");
    TCLAP::ValueArg<string> noGameUsersArg("","no-game-users-file","Avoid training on games with these players",true,string(),"TXTFILE");
    TCLAP::ValueArg<string> isBotUsersArg("","is-bot-users-file","Mark these usernames as bots",true,string(),"TXTFILE");
    TCLAP::ValueArg<string> excludeGamesArg("","exclude-games-file","Exclude games whose paths contain these strings",false,string(),"TXTFILE");
    TCLAP::SwitchArg noTrainOnBotsArg("","no-train-on-bots","Use bot users files as additional no train users file");
    TCLAP::SwitchArg useFancyBotUsersArg("","use-fancy-bot-users","Use some hardcoded rules to mark as bots some common names");
    TCLAP::ValueArg<string> whatDataSourceArg("","what-data-source","What data source",true,string(),"NAME");
    TCLAP::ValueArg<string> kgsCsvArg("","kgs-csv","KGS keeps whether games are rated as separate csv",false,string(),"CSVFILE");
    TCLAP::ValueArg<string> kgsCsvMinDateArg("","kgs-csv-min-date","Min date to use from csv",false,string(),"DATE");
    TCLAP::ValueArg<string> kgsCsvMaxDateArg("","kgs-csv-max-date","Max date to use from csv",false,string(),"DATE");
    TCLAP::ValueArg<size_t> maxFilesToLoadArg("","max-files-to-load","Max sgf files to try to load",false,(size_t)10000000000000ULL,"NUM");
    TCLAP::SwitchArg shuffleFilesArg("","shuffle-files","Shuffle order of files handled");
    TCLAP::ValueArg<double> keepProbArg("","keep-prob","Keep poses with this prob",false,1.0,"PROB");
    TCLAP::ValueArg<double> gameKeepFracMinArg("","game-keep-frac-min","Keep games frac min",false,0.0,"MIN");
    TCLAP::ValueArg<double> gameKeepFracMaxArg("","game-keep-frac-max","Keep games frac max",false,1.0,"MAX");
    TCLAP::ValueArg<int> maxVisitsArg("","max-visits","Max visits",false,30,"NUM");
    TCLAP::ValueArg<string> outputDirArg("","output-dir","Dir to output files",true,string(),"DIR");
    TCLAP::ValueArg<int> verbosityArg("","verbosity","1-3",false,1,"NUM");

    cmd.add(sgfDirArg);
    cmd.add(noTrainUsersArg);
    cmd.add(noGameUsersArg);
    cmd.add(isBotUsersArg);
    cmd.add(excludeGamesArg);
    cmd.add(noTrainOnBotsArg);
    cmd.add(useFancyBotUsersArg);
    cmd.add(whatDataSourceArg);
    cmd.add(kgsCsvArg);
    cmd.add(kgsCsvMinDateArg);
    cmd.add(kgsCsvMaxDateArg);
    cmd.add(maxFilesToLoadArg);
    cmd.add(shuffleFilesArg);
    cmd.add(keepProbArg);
    cmd.add(gameKeepFracMinArg);
    cmd.add(gameKeepFracMaxArg);
    cmd.add(maxVisitsArg);
    cmd.add(outputDirArg);
    cmd.add(verbosityArg);

    cmd.parseArgs(args);

    nnModelFile = cmd.getModelFile();
    sgfDirs = sgfDirArg.getValue();
    noTrainUsersFile = noTrainUsersArg.getValue();
    noGameUsersFile = noGameUsersArg.getValue();
    isBotUsersFile = isBotUsersArg.getValue();
    excludeGamesFile = excludeGamesArg.getValue();
    noTrainOnBots = noTrainOnBotsArg.getValue();
    useFancyBotUsers = useFancyBotUsersArg.getValue();
    whatDataSource = whatDataSourceArg.getValue();
    kgsCsv = kgsCsvArg.getValue();
    if(kgsCsvMinDateArg.getValue() != "")
      kgsCsvMinDate = SimpleDate(kgsCsvMinDateArg.getValue());
    if(kgsCsvMaxDateArg.getValue() != "")
      kgsCsvMaxDate = SimpleDate(kgsCsvMaxDateArg.getValue());
    maxFilesToLoad = maxFilesToLoadArg.getValue();
    shuffleFiles = shuffleFilesArg.getValue();
    keepProb = keepProbArg.getValue();
    gameKeepFracMin = gameKeepFracMinArg.getValue();
    gameKeepFracMax = gameKeepFracMaxArg.getValue();
    maxVisits = maxVisitsArg.getValue();
    outputDir = outputDirArg.getValue();
    verbosity = verbosityArg.getValue();

    cmd.getConfig(cfg);
  }
  catch (TCLAP::ArgException &e) {
    cerr << "Error: " << e.error() << " for argument " << e.argId() << endl;
    return 1;
  }

  const bool logToStdout = true;
  const bool logToStderr = false;
  const bool logTimeStamp = true;
  Logger logger(nullptr, logToStdout, logToStderr, logTimeStamp);
  for(const string& arg: args)
    logger.write(string("Command: ") + arg);

  {
    MakeDir::make(outputDir);
    std::vector<string> outputDirFiles = FileUtils::listFiles(outputDir);
    for(const string& file: outputDirFiles) {
      if(Global::isSuffix(file,".npz"))
        throw StringError("outputDir already contains npz files: " + outputDir);
    }
  }
  logger.addFile(outputDir + "/" + "log.log");

  const int numWorkerThreads = 64;
  const int numSearchThreads = 1;
  const int numTotalThreads = numWorkerThreads * numSearchThreads;

  const int dataBoardLen = cfg.getInt("dataBoardLen",3,37);
  const int maxApproxRowsPerTrainFile = cfg.getInt("maxApproxRowsPerTrainFile",1,100000000);

  const std::vector<std::pair<int,int>> allowedBoardSizes =
    cfg.getNonNegativeIntDashedPairs("allowedBoardSizes", 2, Board::MAX_LEN);

  if(dataBoardLen > Board::MAX_LEN)
    throw StringError("dataBoardLen > maximum board len, must recompile to increase");

  static_assert(NNModelVersion::latestInputsVersionImplemented == 7, "");
  const int inputsVersion = 7;
  const int numBinaryChannels = NNInputs::NUM_FEATURES_SPATIAL_V7;
  const int numGlobalChannels = NNInputs::NUM_FEATURES_GLOBAL_V7;

  const std::set<string> noTrainUsers = loadStrippedTxtFileLines(noTrainUsersFile);
  const std::set<string> noGameUsers = loadStrippedTxtFileLines(noGameUsersFile);
  const std::set<string> isBotUsers = loadStrippedTxtFileLines(isBotUsersFile);
  const std::set<string> excludeFiles =
    (excludeGamesFile != "") ? loadStrippedTxtFileLinesWithComments(excludeGamesFile) : std::set<string>();

  NNEvaluator* nnEval;
  {
    Setup::initializeSession(cfg);
<<<<<<< HEAD
    const int maxConcurrentEvals = numTotalThreads * 2 + 16; // * 2 + 16 just to give plenty of headroom
    const int expectedConcurrentEvals = numTotalThreads;
    const int defaultMaxBatchSize = std::max(8,((numTotalThreads+3)/4)*4);
=======
    const int expectedConcurrentEvals = numThreads;
    const int defaultMaxBatchSize = std::max(8,((numThreads+3)/4)*4);
>>>>>>> aea24202
    const bool defaultRequireExactNNLen = false;
    const bool disableFP16 = false;
    const string expectedSha256 = "";
    nnEval = Setup::initializeNNEvaluator(
      nnModelFile,nnModelFile,expectedSha256,cfg,logger,seedRand,expectedConcurrentEvals,
      NNPos::MAX_BOARD_LEN,NNPos::MAX_BOARD_LEN,defaultMaxBatchSize,defaultRequireExactNNLen,disableFP16,
      Setup::SETUP_FOR_ANALYSIS
    );
  }
  logger.write("Loaded neural net");

  string searchRandSeed = Global::uint64ToString(seedRand.nextUInt64());
  SearchParams params = SearchParams::basicDecentParams();
  params.maxVisits = maxVisits;
  params.chosenMoveTemperatureEarly = 0.1;
  params.chosenMoveTemperature = 0.1;
  params.useUncertainty = false; // To prevent weird selection effects at low playouts
  params.numThreads = numSearchThreads;
  params.rootEndingBonusPoints = 0.8; // More aggressive game ending
  params.conservativePass = false; // false since we want game completions to be consistent with strict rules
  params.enablePassingHacks = true;

  std::map<string,KGSCsvLine> kgsCsvMap;
  if(kgsCsv != "") {
    if(whatDataSource != "kgs")
      throw StringError("Provided kgs csv but data source is not kgs");
    readKgsCsv(kgsCsv, kgsCsvMinDate, kgsCsvMaxDate, logger, kgsCsvMap);
  }

  vector<string> sgfFiles;
  FileHelpers::collectSgfsFromDirsOrFiles(sgfDirs,sgfFiles);
  logger.write("Collected " + Global::int64ToString(sgfFiles.size()) + " files");

  if(shuffleFiles) {
    seedRand.shuffle(sgfFiles);
  }

  Setup::initializeSession(cfg);

  cfg.warnUnusedKeys(cerr,&logger);

  // Done loading!
  // ------------------------------------------------------------------------------------
  std::atomic<int64_t> numSgfsDone(0);
  std::atomic<int64_t> numSgfErrors(0);
  std::atomic<int64_t> numTotalRows(0);

  std::mutex statsLock;
  std::map<string,int64_t> gameCountByUsername;
  std::map<string,int64_t> gameCountByRank;
  std::map<string,int64_t> gameCountByBSize;
  std::map<string,int64_t> gameCountByRules;
  std::map<string,int64_t> gameCountByKomi;
  std::map<string,int64_t> gameCountByHandicap;
  std::map<string,int64_t> gameCountByResult;
  std::map<string,int64_t> gameCountByTimeControl;
  std::map<string,int64_t> gameCountByIsRated;
  std::map<string,int64_t> gameCountByEvent;
  std::map<string,int64_t> gameCountByPlace;

  std::map<string,int64_t> acceptedGameCountByUsername;
  std::map<string,int64_t> acceptedGameCountByRank;
  std::map<string,int64_t> acceptedGameCountByBSize;
  std::map<string,int64_t> acceptedGameCountByRules;
  std::map<string,int64_t> acceptedGameCountByKomi;
  std::map<string,int64_t> acceptedGameCountByHandicap;
  std::map<string,int64_t> acceptedGameCountByResult;
  std::map<string,int64_t> acceptedGameCountByTimeControl;
  std::map<string,int64_t> acceptedGameCountByIsRated;
  std::map<string,int64_t> acceptedGameCountByEvent;
  std::map<string,int64_t> acceptedGameCountByPlace;
  std::map<string,int64_t> acceptedGameCountByYear;

  std::map<string,int64_t> acceptedGameCountByUsage;
  std::map<string,int64_t> doneGameCountByReason;
  std::map<string,int64_t> warningsByReason;

  auto reportSgfDone = [&](bool wasSuccess, const string& reasonLabel) {
    if(!wasSuccess)
      numSgfErrors.fetch_add(1);
    int64_t numErrors = numSgfErrors.load();
    int64_t numDone = numSgfsDone.fetch_add(1) + 1;
    {
      std::lock_guard<std::mutex> lock(statsLock);
      doneGameCountByReason[reasonLabel] += 1;
    }

    if(numDone == sgfFiles.size() || numDone % 100 == 0) {
      logger.write(
        "Done " + Global::int64ToString(numDone) + " / " + Global::int64ToString(sgfFiles.size()) + " sgfs, " +
        string("errors ") + Global::int64ToString(numErrors)
      );
    }
  };

  std::vector<TrainingWriteBuffers*> threadDataBuffers;
  std::vector<Rand*> threadRands;
  std::vector<Search*> threadSearchers;
  for(int threadIdx = 0; threadIdx<numWorkerThreads; threadIdx++) {
    threadRands.push_back(new Rand());
    const bool hasMetadataInput = true;
    threadDataBuffers.push_back(
      new TrainingWriteBuffers(
        inputsVersion,
        (maxApproxRowsPerTrainFile * 4/3 + Board::MAX_PLAY_SIZE * 2 + 100),
        numBinaryChannels,
        numGlobalChannels,
        dataBoardLen,
        dataBoardLen,
        hasMetadataInput
      )
    );
    Search* search = new Search(params,nnEval,&logger,searchRandSeed);
    search->setAlwaysIncludeOwnerMap(true);
    threadSearchers.push_back(search);
  }

  auto saveDataBuffer = [&](TrainingWriteBuffers* dataBuffer, Rand& rand) {
    int64_t numRows = dataBuffer->curRows;
    string resultingFilename = outputDir + "/" + Global::uint64ToHexString(rand.nextUInt64()) + ".npz";
    string tmpFilename = resultingFilename + ".tmp";
    dataBuffer->writeToZipFile(tmpFilename);
    dataBuffer->clear();
    FileUtils::rename(tmpFilename,resultingFilename);
    logger.write("Saved output file with " + Global::int64ToString(numRows) + " rows: " + resultingFilename);
    numTotalRows.fetch_add(numRows);
  };


  auto processSgf = [&](int threadIdx, size_t index) {
    TrainingWriteBuffers* dataBuffer = threadDataBuffers[threadIdx];
    Rand& rand = *threadRands[threadIdx];

    const string& fileName = sgfFiles[index];
    {
      double d = Hash::seededHashFloat(fileName,"writeTrainingDataKeepFrac");
      if(d < gameKeepFracMin || d >= gameKeepFracMax) {
        reportSgfDone(false,"SGFNotInKeepFrac");
        return;
      }
    }

    for(const string& excluded: excludeFiles) {
      if(fileName.find(excluded) != string::npos) {
        reportSgfDone(false,"SGFExcluded");
        return;
      }
    }

    std::unique_ptr<Sgf> sgfRaw = NULL;
    XYSize xySize;
    try {
      sgfRaw = std::unique_ptr<Sgf>(Sgf::loadFile(fileName));
      xySize = sgfRaw->getXYSize();
    }
    catch(const StringError& e) {
      logger.write("Invalid SGF " + fileName + ": " + e.what());
      reportSgfDone(false,"SGFInvalid");
      return;
    }

    if(xySize.x > dataBoardLen || xySize.y > dataBoardLen) {
      logger.write(
        "SGF board size > dataBoardLen in " + fileName + ":"
        + " " + Global::intToString(xySize.x)
        + " " + Global::intToString(xySize.y)
        + " " + Global::intToString(dataBoardLen)
      );
      reportSgfDone(false,"SGFGreaterThanDataBoardLen");
      return;
    }
    {
      bool foundBoardSize = false;
      for(const std::pair<int,int> p: allowedBoardSizes) {
        if(p.first == xySize.x && p.second == xySize.y)
          foundBoardSize = true;
        if(p.first == xySize.y && p.second == xySize.x)
          foundBoardSize = true;
      }
      if(!foundBoardSize) {
        logger.write(
          "SGF board size not in allowedBoardSizes in " + fileName + ":"
          + " " + Global::intToString(xySize.x)
          + " " + Global::intToString(xySize.y)
        );
        reportSgfDone(false,"SGFDisallowedBoardSize");
        return;
      }
    }

    //Hack since some foxwq sgfs aren't labeled - get komi to parse properly
    if(whatDataSource == "fox" && !(sgfRaw->hasRootProperty("AP") && contains(sgfRaw->getRootProperties("AP"),"foxwq"))) {
      sgfRaw->addRootProperty("AP","foxwq");
    }

    const int boardArea = xySize.x * xySize.y;
    const double sqrtBoardArea = sqrt(boardArea);
    const string sizeStr = " (size " + Global::intToString(xySize.x) + "x" + Global::intToString(xySize.y) + ")";
    const string bSizeStr = Global::intToString(xySize.x) + "x" + Global::intToString(xySize.y);

    std::unique_ptr<CompactSgf> sgf = NULL;
    try {
      sgf = std::make_unique<CompactSgf>(sgfRaw.get());
    }
    catch(const StringError& e) {
      logger.write("Invalid SGF " + fileName + ": " + e.what());
      reportSgfDone(false,"SGFInvalidCompact");
      return;
    }

    string sgfBUsername;
    string sgfWUsername;
    string sgfBRank;
    string sgfWRank;
    string sgfRules;
    string sgfKomi;
    string sgfHandicap;
    string sgfResult;
    string sgfEvent;
    string sgfDate;
    string sgfPlace;
    try {
      sgfBUsername = Global::trim(sgfRaw->getRootPropertyWithDefault("PB", ""));
      sgfWUsername = Global::trim(sgfRaw->getRootPropertyWithDefault("PW", ""));
      sgfBRank = sgfRaw->getRootPropertyWithDefault("BR", "");
      sgfWRank = sgfRaw->getRootPropertyWithDefault("WR", "");
      sgfRules = sgfRaw->getRootPropertyWithDefault("RU", "");
      sgfKomi = sgfRaw->getRootPropertyWithDefault("KM", "");
      sgfHandicap = sgfRaw->getRootPropertyWithDefault("HA", "");
      sgfResult = sgfRaw->getRootPropertyWithDefault("RE", "");
      sgfEvent = sgfRaw->getRootPropertyWithDefault("EV", "");
      sgfDate = sgfRaw->getRootPropertyWithDefault("DT", "");
      sgfPlace = sgfRaw->getRootPropertyWithDefault("PC", "");
    }
    catch(const StringError& e) {
      logger.write("Invalid SGF " + fileName + ": " + e.what());
      reportSgfDone(false,"SGFInvalid");
      return;
    }

    bool sgfGameIsRated = false;
    bool sgfGameRatednessIsUnknown = false;
    bool foundKgsEntry = false;
    KGSCsvLine kgsEntry;
    if(whatDataSource == "ogs") {
      string sgfGC = sgfRaw->getRootPropertyWithDefault("GC", "");
      std::vector<string> pieces = Global::split(sgfGC,',');
      bool isRated = false;
      bool isUnrated = false;
      for(const string& s: pieces) {
        if(s == "ranked")
          isRated = true;
        if(s == "unranked")
          isUnrated = true;
      }
      if(!isRated && !isUnrated) {
        logger.write("Unknown rating status in SGF " + fileName);
        reportSgfDone(false,"GameUnknownRatingStatus");
        return;
      }
      sgfGameIsRated = isRated;
    }
    else if(whatDataSource == "kgs") {
      sgfGameRatednessIsUnknown = true;
      if(sgfBRank == "")
        sgfBRank = "-";
      if(sgfWRank == "")
        sgfWRank = "-";
      if(kgsCsv != "") {
        string key = parseFileNameToKgsCsvKey(fileName, sgfWUsername, sgfBUsername);
        if(key == "") {
          logger.write("WARNING: Unable to parse KGS csv key from file path for " + fileName);
          std::lock_guard<std::mutex> lock(statsLock);
          warningsByReason["UnableParseKGSCsvKey"] += 1;
        }
        else {
          const auto& iter = kgsCsvMap.find(key);
          if(iter != kgsCsvMap.end()) {
            kgsEntry = iter->second;
            foundKgsEntry = true;
            sgfGameIsRated = kgsEntry.isRated;
            sgfGameRatednessIsUnknown = false;
          }
          else {
            logger.write("WARNING: Unable to find KGS csv key for " + fileName);
            std::lock_guard<std::mutex> lock(statsLock);
            warningsByReason["UnableFindKGSCsvKey"] += 1;
          }
        }
      }
    }
    else if(whatDataSource == "gogod") {
      sgfGameIsRated = true;
    }
    else if(whatDataSource == "go4go") {
      sgfGameIsRated = true;
    }
    else if(whatDataSource == "fox") {
      sgfGameRatednessIsUnknown = true;
    }
    else {
      throw StringError("Unknown what-data-source " + whatDataSource);
    }

    string sgfTM = sgfRaw->getRootPropertyWithDefault("TM", "");
    string sgfOT = sgfRaw->getRootPropertyWithDefault("OT", "");
    string sgfLC = sgfRaw->getRootPropertyWithDefault("LC", "");
    string sgfLT = sgfRaw->getRootPropertyWithDefault("LT", "");
    string sgfTC = sgfRaw->getRootPropertyWithDefault("TC", "");
    string sgfTT = sgfRaw->getRootPropertyWithDefault("TT", "");
    string sgfTimeControl;
    if(whatDataSource == "ogs" || whatDataSource == "kgs") {
      if(sgfTM != "" && sgfOT != "")
        sgfTimeControl = sgfTM + "+" + sgfOT;
      else if(sgfTM != "" && (sgfLC != "" || sgfLT != ""))
        sgfTimeControl = sgfTM + "+" + sgfLC + "x" + sgfLT;
      else if(sgfTM != "")
        sgfTimeControl = sgfTM;
      else if(sgfOT != "")
        sgfTimeControl = sgfOT;
      else if(sgfLC != "" || sgfLT != "")
        sgfTimeControl = sgfLC + "x" + sgfLT;
    }
    else if(whatDataSource == "fox") {
      if(sgfTM != "" && sgfOT != "")
        sgfTimeControl = sgfTM + "+" + sgfOT;
      else if(sgfTM != "" && (sgfTC != "" || sgfTT != ""))
        sgfTimeControl = sgfTM + "+" + sgfTC + "x" + sgfTT;
      else if(sgfTM != "")
        sgfTimeControl = sgfTM;
      else if(sgfOT != "")
        sgfTimeControl = sgfOT;
      else if(sgfTC != "" || sgfTT != "")
        sgfTimeControl = sgfTC + "x" + sgfTT;
    }
    else if(whatDataSource == "gogod") {
      sgfTimeControl = "";
    }
    else if(whatDataSource == "go4go") {
      sgfTimeControl = "";
    }
    else {
      throw StringError("Unknown data source: " + whatDataSource);
    }

    {
      std::lock_guard<std::mutex> lock(statsLock);
      gameCountByUsername[sgfBUsername] += 1;
      gameCountByUsername[sgfWUsername] += 1;
      gameCountByRank[sgfBRank] += 1;
      gameCountByRank[sgfWRank] += 1;
      gameCountByBSize[bSizeStr] += 1;
      gameCountByRules[sgfRules] += 1;
      gameCountByKomi[sgfKomi] += 1;
      gameCountByHandicap[sgfHandicap] += 1;
      gameCountByResult[sgfResult] += 1;
      gameCountByTimeControl[sgfTimeControl] += 1;
      gameCountByIsRated[sgfGameRatednessIsUnknown ? "unknown" : sgfGameIsRated ? "true" : "false"] += 1;
      gameCountByEvent[sgfEvent] += 1;
      gameCountByPlace[sgfPlace] += 1;
    }

    if(noGameUsers.find(sgfBUsername) != noGameUsers.end() || noGameUsers.find(sgfWUsername) != noGameUsers.end()) {
      logger.write("Filtering due to undesired user in sgf " + fileName);
      reportSgfDone(false,"UserInNoGameUsers");
      return;
    }

    bool isBotB = isBotUsers.find(sgfBUsername) != isBotUsers.end();
    bool isBotW = isBotUsers.find(sgfWUsername) != isBotUsers.end();
    if(useFancyBotUsers) {
      isBotB = isBotB || isLikelyBot(sgfBUsername,whatDataSource);
      isBotW = isBotW || isLikelyBot(sgfWUsername,whatDataSource);
    }

    const bool shouldTrainB = noTrainUsers.find(sgfBUsername) == noTrainUsers.end() && !(noTrainOnBots && isBotB);
    const bool shouldTrainW = noTrainUsers.find(sgfWUsername) == noTrainUsers.end() && !(noTrainOnBots && isBotW);

    if(!shouldTrainB && !shouldTrainW) {
      if(verbosity >= 2)
        logger.write("Filtering due to both users no training in sgf " + fileName);
      reportSgfDone(false,"UserBothNoTrain");
      return;
    }

    int sgfHandicapParsed = -1;
    if(sgfHandicap != "") {
      const int maxAllowedHandicap = (int)(sqrtBoardArea / 2.0);
      if(Global::tryStringToInt(sgfHandicap,sgfHandicapParsed) && sgfHandicapParsed >= 0 && sgfHandicapParsed <= maxAllowedHandicap) {
        // Yay
      }
      else {
        logger.write("Unable to parse handicap or handicap too extreme in sgf " + fileName + ": " + sgfHandicap + sizeStr);
        reportSgfDone(false,"GameBadHandicap");
        return;
      }
    }
    //Some Fox games have implict handicap placement, rather than trying to match/replicate we just ignore it.
    if(whatDataSource == "fox" && sgfHandicapParsed != 0 && sgfHandicapParsed != 1) {
      logger.write("Skipping handicap game, not implemented, for sgf: " + fileName + ": " + sgfHandicap + sizeStr);
      reportSgfDone(false,"GameSkipHandicap");
      return;
    }

    Rules rules;
    bool rulesDisableValueTraining = false;
    if(whatDataSource == "ogs" || whatDataSource == "kgs") {
      try {
        rules = sgf->getRulesOrFail();
      }
      catch(const StringError& e) {
        logger.write("Failed to get rules for sgf: " + fileName + " " + e.what());
        reportSgfDone(false,"GameBadRules");
        return;
      }
    }
    else if(whatDataSource == "fox") {
      try {
        rules = sgf->getRulesOrFail();
      }
      catch(const StringError& e) {
        logger.write("Failed to get rules for sgf: " + fileName + " " + e.what());
        reportSgfDone(false,"GameBadRules");
        return;
      }
      //Ugly hack for fox that seems to have komi 0 when the real komi is 6.5
      if(sgfRules == "Japanese" && rules.komi == 0.0 && sgfHandicapParsed == 0) {
        rules.komi = 6.5;
      }
      else if(
        (sgfRules == "Japanese" && rules.komi == 0.0 && sgfHandicapParsed == 1)
        || (sgfRules == "Japanese" && rules.komi == 6.5 && sgfHandicapParsed == 0)
        || (sgfRules == "Japanese" && rules.komi == 7.5 && sgfHandicapParsed == 0)
        || (sgfRules == "Chinese" && rules.komi == 0.0 && sgfHandicapParsed == 1)
        || (sgfRules == "Chinese" && rules.komi == 7.5 && sgfHandicapParsed == 0)
      ) {
        //Good.
      }
      else if(sgfHandicapParsed == 1 && rules.komi != 0.0) {
        //Weird, let's filter this out.
        reportSgfDone(false,"GameHandicap1MismatchKomi");
      }
      else {
        throw StringError(
          "Unhandled case " + sgfKomi + " " + sgfRules + " " +
          Global::doubleToString(rules.komi) + " " + Global::intToString(sgfHandicapParsed) + " " + fileName);
      }
    }
    else if(whatDataSource == "gogod") {
      string sgfPlaceAndEvent = sgfPlace + " | " + sgfEvent;

      // Filter out unusual events and games that are hard to know the rules and player strengths
      if(
        sgfPlaceAndEvent.find("Environmental Go") != string::npos
        || sgfRules.find("gives komi") != string::npos
        || sgfPlaceAndEvent.find("Children") != string::npos
        || sgfPlaceAndEvent.find("Student") != string::npos
        || sgfPlaceAndEvent.find("Youth") != string::npos
        || sgfPlaceAndEvent.find("Young ") != string::npos
        || sgfPlaceAndEvent.find("1-dans v. 9-dans") != string::npos
        || sgfPlaceAndEvent.find("Teaching") != string::npos
        || sgfPlaceAndEvent.find("teaching") != string::npos
        || sgfPlaceAndEvent.find("pair go") != string::npos
        || sgfPlaceAndEvent.find("Pair go") != string::npos
        || sgfPlaceAndEvent.find("Amateur") != string::npos
        || sgfPlaceAndEvent.find("amateur") != string::npos
        || sgfPlaceAndEvent.find("Internet") != string::npos
        || sgfPlaceAndEvent.find("Online") != string::npos
        || sgfPlaceAndEvent.find("online") != string::npos
        || sgfPlaceAndEvent.find("on-line") != string::npos
        || sgfPlaceAndEvent.find("High School") != string::npos
        || sgfPlaceAndEvent.find("Middle School") != string::npos
        || sgfPlaceAndEvent.find("Primary School") != string::npos
        || sgfPlaceAndEvent.find("Elementary School") != string::npos
        || sgfPlaceAndEvent.find("Cross-Straits") != string::npos
        || sgfPlaceAndEvent.find("Computer") != string::npos
        || sgfPlaceAndEvent.find("computer") != string::npos
        || sgfPlaceAndEvent.find("Machine") != string::npos
        || sgfPlaceAndEvent.find("Sunjang") != string::npos
        || sgfRules.find("Sunjang") != string::npos
        || sgfPlaceAndEvent.find("World AI ") != string::npos
        || Global::isPrefix(sgfPlaceAndEvent,"AI ")
        || sgfBRank.find("&") != string::npos
        || sgfWRank.find("&") != string::npos
      ) {
        if(verbosity >= 2)
          logger.write("Unable to handle rules in sgf " + fileName + ": " + sgfRules + "|" + sgfKomi + "|" + sgfPlace + "|" + sgfEvent);
        reportSgfDone(false,"UnsupportedRules");
        return;
      }

      bool whiteWinsJigo = false;
      if(sgfRules == "Chinese" || sgfRules == "Korean" || sgfRules == "Japanese" || sgfRules == "NZ" || sgfRules == "AGA") {
        rules = Rules::parseRules(sgfRules);
      }
      else if(sgfRules == "Ing" || sgfRules == "Ing Goe") {
        rules = Rules::parseRules("Chinese");
        if(rules.komi == 7.5) {
          //Good!
        }
        // Ing rules with komi 8 are basically 7.5 with black wins draws
        else if(rules.komi == 8) {
          rules.komi = 7.5;
        }
        else {
          logger.write("Unable to handle rules, need more cases in sgf " + fileName + ": " + sgfRules + "|" + sgfKomi + "|" + sgfPlace + "|" + sgfEvent);
          reportSgfDone(false,"GameRulesParsing");
          return;
        }
      }
      else if(Global::isPrefix(sgfRules,"Tang")) {
        rules = Rules::parseRules("Japanese");
        rules.taxRule = Rules::TAX_ALL;
        rulesDisableValueTraining = true; // Since we're not entirely sure on the evaluation, also many games are incomplete
      }
      else if(sgfRules == "Old Chinese") {
        rules = Rules::parseRules("Chinese");
        rulesDisableValueTraining = true; // Since we're not entirely sure on the evaluation, also many games are incomplete
      }
      else {
        if(sgfRules == "W wins jigo") {
          whiteWinsJigo = true;
        }
        bool mentionsKorea = sgfPlaceAndEvent.find("Korea") != string::npos;
        bool mentionsJapan = sgfPlaceAndEvent.find("Japan") != string::npos;
        bool mentionsChina = sgfPlaceAndEvent.find("China") != string::npos || sgfPlaceAndEvent.find("Chinese") != string::npos;
        if((int)mentionsKorea + (int)mentionsJapan + (int)mentionsChina > 1) {
          logger.write("Unable to handle rules, need more cases in sgf " + fileName + ": " + sgfRules + "|" + sgfKomi + "|" + sgfPlace + "|" + sgfEvent);
          reportSgfDone(false,"GameRulesParsing");
          return;
        }

        if(
          mentionsKorea
          || sgfPlaceAndEvent.find("Hanguk Kiweon") != string::npos
          || sgfPlaceAndEvent.find("LG Cup") != string::npos
          || sgfPlaceAndEvent.find("Samsung Cup") != string::npos
          || sgfPlaceAndEvent.find("Seoul") != string::npos
          || sgfPlaceAndEvent.find("BC Card") != string::npos
          || sgfPlaceAndEvent.find("Myeongin") != string::npos
          || sgfPlaceAndEvent.find("Hayago") != string::npos
          || sgfPlaceAndEvent.find("KBS Cup") != string::npos
          || sgfPlaceAndEvent.find("Paedal") != string::npos
          || sgfPlaceAndEvent.find("Kuksu") != string::npos
          || sgfPlaceAndEvent.find("Nongshim Cup") != string::npos
          || sgfPlaceAndEvent.find("Maxim Cup") != string::npos
          || sgfPlaceAndEvent.find("Tong Yang Cup") != string::npos
          || sgfPlaceAndEvent.find("Kiseong") != string::npos
          || sgfPlaceAndEvent.find("Kiwang") != string::npos
          || sgfPlaceAndEvent.find("Ki wang") != string::npos
          || sgfPlaceAndEvent.find("Chaegowi") != string::npos
          || sgfPlaceAndEvent.find("Wangwi") != string::npos
          || sgfPlaceAndEvent.find("GG Auction") != string::npos
          || sgfPlaceAndEvent.find("GS Caltex") != string::npos
          || sgfPlaceAndEvent.find("Ha Ch'an-seok Cup") != string::npos
        ) {
          rules = Rules::parseRules("Korean");
        }
        else if(
          mentionsJapan
          || sgfPlaceAndEvent.find("Nihon Ki-in") != string::npos
          || sgfPlaceAndEvent.find("Kansai Ki-in") != string::npos
          || sgfPlaceAndEvent.find("Tokyo") != string::npos
          || sgfPlaceAndEvent.find("Honinbo") != string::npos
          || sgfPlaceAndEvent.find("Oza") != string::npos
          || sgfPlaceAndEvent.find("Tengen") != string::npos
          || sgfPlaceAndEvent.find("Gosei") != string::npos
          || sgfPlaceAndEvent.find("Judan") != string::npos
          || sgfPlaceAndEvent.find("Ryusei") != string::npos
          || sgfPlaceAndEvent.find("Kisei") != string::npos
          || sgfPlaceAndEvent.find("Meijin") != string::npos
          || sgfPlaceAndEvent.find("NHK Cup") != string::npos
          || sgfPlaceAndEvent.find("Osaka") != string::npos
          || sgfPlaceAndEvent.find("Saikyo") != string::npos
          || sgfPlaceAndEvent.find("Daiwa Cup") != string::npos
          || sgfPlaceAndEvent.find("Castle Game") != string::npos
          || sgfPlaceAndEvent.find("Globis Cup") != string::npos
          || sgfPlaceAndEvent.find("Shinei") != string::npos
          || sgfPlaceAndEvent.find("Shinjin-O") != string::npos
          || sgfPlaceAndEvent.find("Kakusei") != string::npos
          || sgfPlaceAndEvent.find("Fujitsu Cup") != string::npos
          || sgfPlaceAndEvent.find("Toyota") != string::npos
          || sgfPlaceAndEvent.find("Oteai") != string::npos
       ) {
          rules = Rules::parseRules("Japanese");
        }
        else if(
          mentionsChina
          || sgfPlaceAndEvent.find("Beijing") != string::npos
          || sgfPlaceAndEvent.find("Chunlan Cup") != string::npos
          || sgfPlaceAndEvent.find("MLily Cup") != string::npos
          || sgfPlaceAndEvent.find("Lanke Cup") != string::npos
          || sgfPlaceAndEvent.find("CCTV Cup") != string::npos
        ) {
          rules = Rules::parseRules("Chinese");
        }
        else {
          logger.write("Unable to handle rules, need more cases in sgf " + fileName + ": " + sgfRules + "|" + sgfKomi + "|" + sgfPlace + "|" + sgfEvent);
          reportSgfDone(false,"GameRulesParsing");
          return;
        }

        // If komi is unrecorded, just go ahead and use modern komi, maybe some results will differ but otherwise it's not too bad.
        if(sgfKomi != "") {
          if(!Global::tryStringToFloat(sgfKomi,rules.komi)) {
            logger.write("Unable to handle rules, need more cases in sgf " + fileName + ": " + sgfRules + "|" + sgfKomi + "|" + sgfPlace + "|" + sgfEvent);
            reportSgfDone(false,"GameRulesParsing");
            return;
          }
        }

        // gogod uses zi for chinese komi, we should check if there's any weirdness
        if(rules.scoringRule == Rules::SCORING_AREA && rules.komi >= 4) {
          logger.write("Unable to handle rules, need more cases in sgf " + fileName + ": " + sgfRules + "|" + sgfKomi + "|" + sgfPlace + "|" + sgfEvent);
          reportSgfDone(false,"GameRulesParsing");
          return;
        }
        if(rules.scoringRule == Rules::SCORING_AREA) {
          rules.komi *= 2;
        }

        if(whiteWinsJigo) {
          if(rules.komi != (int)rules.komi) {
            logger.write("Unable to handle rules, need more cases in sgf " + fileName + ": " + sgfRules + "|" + sgfKomi + "|" + sgfPlace + "|" + sgfEvent);
            reportSgfDone(false,"GameRulesParsing");
            return;
          }
          rules.komi += 0.5f;
        }

        if(!Rules::komiIsIntOrHalfInt(rules.komi)) {
          logger.write("Unable to handle rules, need more cases in sgf " + fileName + ": " + sgfRules + "|" + sgfKomi + "|" + sgfPlace + "|" + sgfEvent);
          reportSgfDone(false,"GameRulesParsing");
          return;
        }
      }
    }
    else if(whatDataSource == "go4go") {
      // Go4Go doesn't list rules, but is only modern games and with non-zi scoring, so just guess the rules based on komi.
      // And basically everything using komi 8 in go4go is "komi 8 but black wins ties
      if(sgfKomi == "6.5")
        rules = Rules::parseRulesWithoutKomi("japanese",6.5);
      else if(sgfKomi == "7.5")
        rules = Rules::parseRulesWithoutKomi("chinese",7.5);
      else if(sgfKomi == "8")
        rules = Rules::parseRulesWithoutKomi("ing",7.5);
      else {
        logger.write("Failed to get rules for sgf: " + fileName);
        reportSgfDone(false,"GameBadRules");
        return;
      }
    }
    else {
      throw StringError("Unknown data source: " + whatDataSource);
    }

    // No friendly pass since we want to complete consistent with strict rules
    rules.friendlyPassOk = false;

    Board board;
    Player nextPla;
    BoardHistory hist;
    try {
      sgf->setupInitialBoardAndHist(rules, board, nextPla, hist);
    }
    catch(const StringError& e) {
      logger.write("Bad initial setup in sgf " + fileName + " " + e.what());
      reportSgfDone(false,"BadInitialSetup");
      return;
    }
    const vector<Move>& sgfMoves = sgf->moves;

    if(sgfMoves.size() > boardArea * 1.5 + 40.0) {
      logger.write("Too many moves in sgf " + fileName + ": " + Global::uint64ToString(sgfMoves.size()) + sizeStr);
      reportSgfDone(false,"MovesTooManyMoves");
      return;
    }

    bool sgfGameEnded = false;
    bool sgfGameEndedByTime = false;
    bool sgfGameEndedByResign = false;
    bool sgfGameEndedByScore = false;
    bool sgfGameEndedByForfeit = false;
    bool sgfGameEndedButRecordIncomplete = false;
    bool sgfGameEndedByOther = false;
    Player sgfGameWinner = C_EMPTY;
    double sgfGameWhiteFinalScore = 0.0;

    if(sgfResult != "") {
      string s = Global::trim(Global::toLower(sgfResult));
      // Remove annotations for score in zi, we don't use the actual score so it doesn't matter if
      // it's inaccurate.
      {
        size_t found = s.find(" (zi)");
        if (found != std::string::npos)
          s.erase(found, 5);
      }
      {
        size_t found = s.find(" {zi}");
        if (found != std::string::npos)
          s.erase(found, 5);
      }
      // Remove annotations for ko connecting
      {
        size_t foundConnect = s.find("connect");
        if(foundConnect == string::npos)
          foundConnect = s.find("win");
        size_t foundKo = s.find("ko");
        if(foundConnect != string::npos && foundKo != string::npos) {
          size_t foundL = s.find_last_of('(',foundConnect);
          if(foundL == string::npos)
            foundL = s.find_last_of('{',foundConnect);
          size_t foundR = s.find_first_of(')',foundKo);
          if(foundR == string::npos)
            foundR = s.find_first_of('}',foundKo);
          if(foundL != string::npos && foundKo != string::npos && foundL < foundR) {
            s.erase(foundL, foundR-foundL+1);
            s = Global::trim(s);
          }
        }
      }

      // Don't use games with time penalty that might have changed result
      if(s.find("time penalty") != string::npos)
        rulesDisableValueTraining = true;

      if(s == "b+r" || s == "black+r" || s == "b+resign") {
        sgfGameEnded = true;
        sgfGameEndedByResign = true;
        sgfGameWinner = P_BLACK;
      }
      else if(s == "w+r" || s == "white+r" || s == "w+resign") {
        sgfGameEnded = true;
        sgfGameEndedByResign = true;
        sgfGameWinner = P_WHITE;
      }
      else if(s == "b+t" || s == "black+t" || s == "b+time") {
        sgfGameEnded = true;
        sgfGameEndedByTime = true;
        sgfGameWinner = P_BLACK;
      }
      else if(s == "w+t" || s == "white+t" || s == "w+time") {
        sgfGameEnded = true;
        sgfGameEndedByTime = true;
        sgfGameWinner = P_WHITE;
      }
      else if(s == "b+f" || s == "black+f" || s == "b+forfeit") {
        sgfGameEnded = true;
        sgfGameEndedByForfeit = true;
        sgfGameWinner = P_BLACK;
      }
      else if(s == "w+f" || s == "white+f" || s == "w+forfeit") {
        sgfGameEnded = true;
        sgfGameEndedByForfeit = true;
        sgfGameWinner = P_WHITE;
      }
      else if(s == "void") {
        sgfGameEnded = true;
        sgfGameEndedByOther = true;
      }
      else if(s == "?") {
        sgfGameEnded = true;
        sgfGameEndedByOther = true;
      }
      else if(s == "draw" || s == "0" || s == "jigo") {
        sgfGameEnded = true;
        sgfGameEndedByScore = true;
        sgfGameWinner = C_EMPTY;
        sgfGameWhiteFinalScore = 0.0;
      }
      else if(
        (Global::isPrefix(s,"b+")
         && Global::tryStringToDouble(Global::chopPrefix(s,"b+"), sgfGameWhiteFinalScore))
        ||
        (Global::isPrefix(s,"black+")
         && Global::tryStringToDouble(Global::chopPrefix(s,"black+"), sgfGameWhiteFinalScore))
      ) {
        if(
          std::isfinite(sgfGameWhiteFinalScore)
          && std::abs(sgfGameWhiteFinalScore) < boardArea
        ) {
          sgfGameEnded = true;
          sgfGameEndedByScore = true;
          sgfGameWinner = P_BLACK;
          sgfGameWhiteFinalScore *= -1;
          if(sgfGameWhiteFinalScore == 0.0)
            sgfGameWinner = C_EMPTY;
        }
        else {
          logger.write("Game ended with invalid score " + fileName + " result " + sgfResult + sizeStr);
          reportSgfDone(false,"ResultInvalidScore");
          return;
        }
      }
      else if(
        (Global::isPrefix(s,"w+")
         && Global::tryStringToDouble(Global::chopPrefix(s,"w+"), sgfGameWhiteFinalScore))
        ||
        (Global::isPrefix(s,"white+")
         && Global::tryStringToDouble(Global::chopPrefix(s,"white+"), sgfGameWhiteFinalScore))
      ) {
        if(
          std::isfinite(sgfGameWhiteFinalScore)
          && std::abs(sgfGameWhiteFinalScore) < boardArea
        ) {
          sgfGameEnded = true;
          sgfGameEndedByScore = true;
          sgfGameWinner = P_WHITE;
          sgfGameWhiteFinalScore *= 1;
          if(sgfGameWhiteFinalScore == 0.0)
            sgfGameWinner = C_EMPTY;
        }
        else {
          logger.write("Game ended with invalid score " + fileName + " result " + sgfResult + sizeStr);
          reportSgfDone(false,"ResultInvalidScore");
          return;
        }
      }
      else if(
        (
          s.find("oves beyond") != string::npos ||
          s.find("oves after") != string::npos ||
          s.find("urther moves") != string::npos
        )
        && (
          s.find("not known") != string::npos ||
          s.find("not recorded") != string::npos ||
          s.find("not given") != string::npos ||
          s.find("no further") != string::npos ||
          s.find("omitted") != string::npos
        )
      ) {
        if(Global::isPrefix(s,"b+") || Global::isPrefix(s,"black+")) {
          sgfGameEnded = true;
          sgfGameEndedButRecordIncomplete = true;
          sgfGameWinner = P_BLACK;
        }
        else if(Global::isPrefix(s,"w+") || Global::isPrefix(s,"white+")) {
          sgfGameEnded = true;
          sgfGameEndedButRecordIncomplete = true;
          sgfGameWinner = P_WHITE;
        }
        else if(Global::isPrefix(s,"draw") || Global::isPrefix(s,"jigo")) {
          sgfGameEnded = true;
          sgfGameEndedButRecordIncomplete = true;
          sgfGameWinner = C_EMPTY;
        }
        else {
          logger.write("Game ended with invalid score " + fileName + " result " + sgfResult + sizeStr);
          reportSgfDone(false,"ResultInvalidScore");
          return;
        }
      }
      else if(s == "b+") {
        sgfGameEnded = true;
        sgfGameEndedButRecordIncomplete = true;
        sgfGameWinner = P_BLACK;
      }
      else if(s == "w+") {
        sgfGameEnded = true;
        sgfGameEndedButRecordIncomplete = true;
        sgfGameWinner = P_BLACK;
      }
      else {
        logger.write("Game ended with unknown result " + fileName + " result " + sgfResult);
        reportSgfDone(false,"ResultUnknown");
        return;
      }
    }

    bool assumeMultipleStartingBlackMovesAreHandicap;
    int overrideNumHandicapStones = -1;
    bool tcIsUnknown = false;
    bool tcIsNone = false;
    bool tcIsAbsolute = false;
    bool tcIsSimple = false;
    bool tcIsByoYomi = false;
    bool tcIsCanadian = false;
    bool tcIsFischer = false;
    double mainTimeSeconds = 0.0;
    double periodTimeSeconds = 0.0;
    int byoYomiPeriods = 0;
    int canadianMoves = 0;
    SimpleDate gameDate;
    int sgfSource;
    if(whatDataSource == "ogs" || whatDataSource == "kgs") {
      assumeMultipleStartingBlackMovesAreHandicap = false;
      if(sgfHandicapParsed >= 0)
        overrideNumHandicapStones = sgfHandicapParsed;

      if(sgfTM != "" && sgfOT != "") {
        if(sgfOT.find(" byo-yomi") != std::string::npos) {
          tcIsByoYomi = true;
          mainTimeSeconds = Global::stringToDouble(sgfTM);
          vector<string> pieces = Global::split(Global::split(sgfOT,' ')[0],'x');
          if(pieces.size() != 2)
            throw StringError("Could not parse OT: " + sgfOT);
          byoYomiPeriods = Global::stringToInt(pieces[0]);
          periodTimeSeconds = Global::stringToDouble(pieces[1]);
          if(byoYomiPeriods <= 0 || byoYomiPeriods > 1000 || !std::isfinite(periodTimeSeconds) || periodTimeSeconds <= 0 || periodTimeSeconds > 100000000) {
            logger.write("Could not parse OT: " + sgfOT);
            reportSgfDone(false,"BadTimeControl");
            return;
          }
        }
        else if(sgfOT.find(" fischer") != std::string::npos) {
          tcIsFischer = true;
          mainTimeSeconds = Global::stringToDouble(sgfTM);
          vector<string> pieces = Global::split(sgfOT,' ');
          periodTimeSeconds = Global::stringToDouble(pieces[0]);
          if(!std::isfinite(periodTimeSeconds) || periodTimeSeconds <= 0 || periodTimeSeconds > 100000000) {
            logger.write("Could not parse OT: " + sgfOT);
            reportSgfDone(false,"BadTimeControl");
            return;
          }
        }
        else if(sgfOT.find(" simple") != std::string::npos) {
          tcIsSimple = true;
          mainTimeSeconds = Global::stringToDouble(sgfTM);
          vector<string> pieces = Global::split(sgfOT,' ');
          periodTimeSeconds = Global::stringToDouble(pieces[0]);
          if(!std::isfinite(periodTimeSeconds) || periodTimeSeconds <= 0 || periodTimeSeconds > 100000000) {
            logger.write("Could not parse OT: " + sgfOT);
            reportSgfDone(false,"BadTimeControl");
            return;
          }
        }
        else if(sgfOT.find(" canadian") != std::string::npos || sgfOT.find(" Canadian") != std::string::npos) {
          tcIsCanadian = true;
          mainTimeSeconds = Global::stringToDouble(sgfTM);
          vector<string> pieces = Global::split(Global::split(sgfOT,' ')[0],'/');
          if(pieces.size() != 2)
            throw StringError("Could not parse OT: " + sgfOT);
          canadianMoves = Global::stringToInt(pieces[0]);
          periodTimeSeconds = Global::stringToDouble(pieces[1]);
          if(canadianMoves <= 0 || canadianMoves > 1000 || !std::isfinite(periodTimeSeconds) || periodTimeSeconds <= 0 || periodTimeSeconds > 100000000) {
            logger.write("Could not parse OT: " + sgfOT);
            reportSgfDone(false,"BadTimeControl");
            return;
          }
          // Switch it to permove time to make it more comparable
          periodTimeSeconds = periodTimeSeconds / canadianMoves;
        }
        if(!std::isfinite(mainTimeSeconds) || mainTimeSeconds < 0 || mainTimeSeconds > 1000000000)
          throw StringError("Could not parse TM: " + sgfTM);
      }
      else if(sgfTM != "") {
        tcIsAbsolute = true;
        mainTimeSeconds = Global::stringToDouble(sgfTM);
        if(!std::isfinite(mainTimeSeconds) || mainTimeSeconds <= 0 || mainTimeSeconds > 1000000000)
          throw StringError("Could not parse TM: " + sgfTM);
      }
      else if(sgfOT != "") {
        throw StringError("Unexpected OGS/KGS time control with OT only: " + sgfOT + " in " + fileName);
      }
      else {
        tcIsNone = true;
      }

      if(whatDataSource == "ogs") {
        gameDate = SimpleDate(sgfDate);
        sgfSource = SGFMetadata::SOURCE_OGS;
      }
      else if(whatDataSource == "kgs") {
        gameDate = SimpleDate(sgfDate);
        sgfSource = SGFMetadata::SOURCE_KGS;
      }
      else {
        ASSERT_UNREACHABLE;
      }
    }
    else if(whatDataSource == "fox") {
      assumeMultipleStartingBlackMovesAreHandicap = false;
      if(sgfHandicapParsed >= 0)
        overrideNumHandicapStones = sgfHandicapParsed;

      if(sgfTM != "" && sgfTC != "" && sgfTT != "") {
        tcIsByoYomi = true;
        mainTimeSeconds = Global::stringToDouble(sgfTM);
        byoYomiPeriods = Global::stringToInt(sgfTC);
        periodTimeSeconds = Global::stringToDouble(sgfTT);
        if(byoYomiPeriods <= 0 || byoYomiPeriods > 1000 || !std::isfinite(periodTimeSeconds) || periodTimeSeconds <= 0 || periodTimeSeconds > 100000000) {
          logger.write("Could not parse time control: " + sgfTM + " " + sgfTC + " " + sgfTT);
          reportSgfDone(false,"BadTimeControl");
          return;
        }
      }
      else if(sgfTM != "") {
        tcIsAbsolute = true;
        mainTimeSeconds = Global::stringToDouble(sgfTM);
        if(!std::isfinite(mainTimeSeconds) || mainTimeSeconds <= 0 || mainTimeSeconds > 1000000000)
          throw StringError("Could not parse TM: " + sgfTM);
      }
      else {
        throw StringError("Unexpected Fox time control: " + sgfTimeControl + " in " + fileName);
      }

      gameDate = SimpleDate(sgfDate);
      sgfSource = SGFMetadata::SOURCE_FOX;
    }
    else if(whatDataSource == "gogod") {
      assumeMultipleStartingBlackMovesAreHandicap = false;
      if(sgfHandicapParsed >= 0)
        overrideNumHandicapStones = sgfHandicapParsed;

      //gogod doesn't seem to have TC
      tcIsUnknown = true;

      // Handle unusual date annotations
      string sgfDateToParse;
      size_t startIdx = sgfDate.find_first_of("0123456789");
      if(startIdx != string::npos
         && sgfDate.size() >= startIdx+4
         && Global::isDigit(sgfDate[startIdx+1])
         && Global::isDigit(sgfDate[startIdx+2])
         && Global::isDigit(sgfDate[startIdx+3])
      ) {
        if(sgfDate.size() >= startIdx+7
           && sgfDate[startIdx+4] == '-'
           && Global::isDigit(sgfDate[startIdx+5])
           && Global::isDigit(sgfDate[startIdx+6])
        ) {
          if(sgfDate.size() >= startIdx+10
             && sgfDate[startIdx+7] == '-'
             && Global::isDigit(sgfDate[startIdx+8])
             && Global::isDigit(sgfDate[startIdx+9])
          ) {
            sgfDateToParse = sgfDate.substr(startIdx,10);
          }
          else {
            sgfDateToParse = sgfDate.substr(startIdx,7) + "-01";
          }
        }
        else {
          sgfDateToParse = sgfDate.substr(startIdx,4) + "-01-01";
        }
      }
      else {
        logger.write("Unable to handle date" + fileName + ": " + sgfDate);
        reportSgfDone(false,"GameDateParsing");
        return;
      }

      if(Global::isSuffix(sgfDateToParse,"-00-00"))
        sgfDateToParse = Global::chopSuffix(sgfDateToParse,"-00-00") + "-01-01";
      else if(Global::isSuffix(sgfDateToParse,"-00"))
        sgfDateToParse = Global::chopSuffix(sgfDateToParse,"-00") + "-01";

      try {
        gameDate = SimpleDate(sgfDateToParse);
      }
      catch(const StringError& e) {
        logger.write("Failed to get date for sgf: " + fileName + " " + e.what());
        reportSgfDone(false,"GameBadDate");
        return;
      }
      sgfSource = SGFMetadata::SOURCE_GOGOD;
    }
    else if(whatDataSource == "go4go") {
      assumeMultipleStartingBlackMovesAreHandicap = false;
      if(sgfHandicapParsed >= 0)
        overrideNumHandicapStones = sgfHandicapParsed;
      tcIsUnknown = true;
      gameDate = SimpleDate(sgfDate);
      sgfSource = SGFMetadata::SOURCE_GO4GO;
    }
    else {
      throw StringError("Unknown data source: " + whatDataSource);
    }

    // Error check
    if(foundKgsEntry) {
      if(overrideNumHandicapStones > 0 && overrideNumHandicapStones != kgsEntry.handicap)
        throw StringError("Handicap doesn't match csv for " + fileName);
      float k;
      if(Global::tryStringToFloat(sgfKomi,k) && k != kgsEntry.komi)
        throw StringError("Komi doesn't match csv for " + fileName);
      if(sgfGameEndedByScore && sgfGameWhiteFinalScore != kgsEntry.result)
        throw StringError("Score doesn't match csv for " + fileName);
    }

    SGFMetadata sgfMeta;
    try {
      parseSGFRank(sgfBRank, sgfMeta.inverseBRank, sgfMeta.bIsUnranked, sgfMeta.bRankIsUnknown, whatDataSource);
      parseSGFRank(sgfWRank, sgfMeta.inverseWRank, sgfMeta.wIsUnranked, sgfMeta.wRankIsUnknown, whatDataSource);
    }
    catch(const std::exception& e) {
      logger.write("Failed to get rules for sgf: " + fileName + " " + e.what());
      reportSgfDone(false,"GameBadRankParse");
      return;
    }
    sgfMeta.bIsHuman = !isBotB;
    sgfMeta.wIsHuman = !isBotW;
    sgfMeta.gameIsUnrated = !sgfGameIsRated;
    sgfMeta.gameRatednessIsUnknown = sgfGameRatednessIsUnknown;

    sgfMeta.tcIsUnknown = tcIsUnknown;
    sgfMeta.tcIsNone = tcIsNone;
    sgfMeta.tcIsAbsolute = tcIsAbsolute;
    sgfMeta.tcIsSimple = tcIsSimple;
    sgfMeta.tcIsByoYomi = tcIsByoYomi;
    sgfMeta.tcIsCanadian = tcIsCanadian;
    sgfMeta.tcIsFischer = tcIsFischer;

    sgfMeta.mainTimeSeconds = mainTimeSeconds;
    sgfMeta.periodTimeSeconds = periodTimeSeconds;
    sgfMeta.byoYomiPeriods = byoYomiPeriods;
    sgfMeta.canadianMoves = canadianMoves;

    sgfMeta.boardArea = boardArea;
    sgfMeta.gameDate = gameDate;

    sgfMeta.source = sgfSource;

    const int consecBlackMovesTurns = 6 + boardArea / 40;
    const int skipEarlyPassesTurns = 12 + boardArea / 20;
    const int disallowEarlyPassesTurns = 14 + boardArea / 10;
    const int minGameLenToWrite = 15 + boardArea / 8;
    const int maxKataFinishMoves = 30 + boardArea / 5;

    // If there are any passes in the early moves, start only on the move after the latest such pass.
    int startGameAt = 0;
    for(size_t m = 0; m<sgfMoves.size() && m < skipEarlyPassesTurns; m++) {
      if(sgfMoves[m].loc == Board::PASS_LOC)
        startGameAt = m+2;
    }
    // If there are any passes in moves semi-early moves, reject, we're invalid.
    for(size_t m = skipEarlyPassesTurns; m<sgfMoves.size() && m < disallowEarlyPassesTurns; m++) {
      if(sgfMoves[m].loc == Board::PASS_LOC) {
        logger.write(
          "Pass during moves " +
          Global::intToString(skipEarlyPassesTurns) + "-" + Global::intToString(disallowEarlyPassesTurns)
          + " in " + fileName + sizeStr
        );
        reportSgfDone(false,"MovesSemiEarlyPass");
        return;
      }
    }

    // If there are multiple black moves in a row to start, start at the last one.
    for(size_t m = 1; m<sgfMoves.size() && m < consecBlackMovesTurns; m++) {
      if(sgfMoves[m].pla == P_BLACK && sgfMoves[m-1].pla == P_BLACK) {
        startGameAt = std::max(startGameAt,(int)m);
      }
    }

    if(startGameAt >= sgfMoves.size()) {
      if(verbosity >= 2)
        logger.write("Game too short overlaps with start in " + fileName + " turns " + Global::uint64ToString(sgfMoves.size()) + sizeStr);
      reportSgfDone(false,"MovesTooShortOverlaps");
      return;
    }

    // Fastforward through initial bit before we start
    for(size_t m = 0; m<startGameAt; m++) {
      Move move = sgfMoves[m];

      // Quit out if according to our rules, we already finished the game, or we're somehow in a cleanup phase
      if(hist.isGameFinished || hist.encorePhase > 0) {
        logger.write("Game unexpectedly ended near start in " + fileName + sizeStr);
        reportSgfDone(false,"MovesUnexpectedGameEndNearStart");
        return;
      }
      bool suc = hist.isLegal(board,move.loc,move.pla);
      if(!suc) {
        logger.write("Illegal move near start in " + fileName + " move " + Location::toString(move.loc, board.x_size, board.y_size) + sizeStr);
        reportSgfDone(false,"MovesIllegalMoveNearStart");
        return;
      }
      bool preventEncore = false;
      hist.makeBoardMoveAssumeLegal(board,move.loc,move.pla,NULL,preventEncore);
    }

    // Use the actual first player of the game.
    nextPla = sgfMoves[startGameAt].pla;

    // Set up handicap behavior
    hist.setAssumeMultipleStartingBlackMovesAreHandicap(assumeMultipleStartingBlackMovesAreHandicap);
    hist.setOverrideNumHandicapStones(overrideNumHandicapStones);
    int numExtraBlack = hist.computeNumHandicapStones();

    const double drawEquivalentWinsForWhite = 0.5;
    const Player playoutDoublingAdvantagePla = C_EMPTY;
    const double playoutDoublingAdvantage = 0.0;

    vector<Board> boards;
    vector<BoardHistory> hists;
    vector<Player> nextPlas;
    vector<ValueTargets> whiteValueTargets;
    vector<Loc> moves;
    vector<vector<PolicyTargetMove>> policyTargets;
    vector<double> trainingWeights;

    for(size_t m = startGameAt; m<sgfMoves.size()+1; m++) {
      boards.push_back(board);
      hists.push_back(hist);
      nextPlas.push_back(nextPla);

      ValueTargets targets = makeWhiteValueTarget(
        board, hist, nextPla, drawEquivalentWinsForWhite, playoutDoublingAdvantagePla, playoutDoublingAdvantage, nnEval
      );
      whiteValueTargets.push_back(targets);

      if(m >= sgfMoves.size())
        break;
      // Quit out if according to our rules, we already finished the game, or we're somehow in a cleanup phase
      if(hist.isGameFinished || hist.encorePhase > 0)
        break;

      Move move = sgfMoves[m];
      moves.push_back(move.loc);
      policyTargets.push_back(vector<PolicyTargetMove>());
      policyTargets[policyTargets.size()-1].push_back(PolicyTargetMove(move.loc,1));

      // We want policies learned from human moves to be compatible with KataGo using them in a search which may use
      // stricter computer rules. So if a player passes, we do NOT train on it. And do NOT train on the opponent's response
      // to a pass, to avoid nonpunishment of bad passes under strict game end rules.
      double trainingWeight = 1.0;
      if(move.loc == Board::PASS_LOC || (moves.size() > 1 && moves[moves.size()-2] == Board::PASS_LOC))
        trainingWeight = 0.0;
      trainingWeights.push_back(trainingWeight);

      // Bad data checks
      if(move.pla != nextPla && m > 0) {
        logger.write("Bad SGF " + fileName + " due to non-alternating players on turn " + Global::intToString(m));
        reportSgfDone(false,"MovesNonAlternating");
        return;
      }
      bool suc = hist.isLegal(board,move.loc,move.pla);
      if(!suc) {
        logger.write("Illegal move in " + fileName + " turn " + Global::intToString(m) + " move " + Location::toString(move.loc, board.x_size, board.y_size));
        reportSgfDone(false,"MovesIllegal");
        return;
      }
      bool preventEncore = false;
      hist.makeBoardMoveAssumeLegal(board,move.loc,move.pla,NULL,preventEncore);
      nextPla = getOpp(move.pla);
    }

    // Now that we finished game play from the SGF, pop off as many passes as possible
    while(moves.size() > 0 && moves[moves.size()-1] == Board::PASS_LOC) {
      boards.pop_back();
      hists.pop_back();
      nextPlas.pop_back();
      whiteValueTargets.pop_back();
      moves.pop_back();
      policyTargets.pop_back();
      trainingWeights.pop_back();

      board = boards[boards.size()-1];
      hist = hists[hists.size()-1];
      nextPla = nextPlas[nextPlas.size()-1];
    }

    if(policyTargets.size() < minGameLenToWrite) {
      if(verbosity >= 2)
        logger.write("Game too short in " + fileName + " turns " + Global::uint64ToString(policyTargets.size()) + sizeStr);
      reportSgfDone(false,"MovesTooShort");
      return;
    }

    int endIdxFromSgf = (int)policyTargets.size();
    (void)endIdxFromSgf;

    string usageStr;
    float valueTargetWeight = 0.0f;
    bool hasOwnershipTargets = false;
    bool hasForcedWinner = false; // Did we manually modify value targets to declare the winner?
    Color finalOwnership[Board::MAX_ARR_SIZE];
    Color finalFullArea[Board::MAX_ARR_SIZE];
    float finalWhiteScoring[Board::MAX_ARR_SIZE];
    std::fill(finalFullArea,finalFullArea+Board::MAX_ARR_SIZE,C_EMPTY);
    std::fill(finalOwnership,finalOwnership+Board::MAX_ARR_SIZE,C_EMPTY);
    std::fill(finalWhiteScoring,finalWhiteScoring+Board::MAX_ARR_SIZE,0.0f);

    // If this was a scored position, fill out the remaining turns with KataGo making moves, just to clean
    // up the position and carry out encore for JP-style rules.
    if(sgfGameEndedByScore && !rulesDisableValueTraining) {
      Search* search = threadSearchers[threadIdx];

      // Before we have KataGo play anything, require KataGo to agree that the game ended in a position
      // that was basically finished.
      bool gameIsNearEnd = false;
      {
        ReportedSearchValues valuesIfBlackFirst;
        vector<double> ownershipIfBlackFirst;
        {
          search->setPosition(P_BLACK,board,hist);
          search->runWholeSearchAndGetMove(P_BLACK);
          valuesIfBlackFirst = search->getRootValuesRequireSuccess();
          ownershipIfBlackFirst = search->getAverageTreeOwnership();
        }
        ReportedSearchValues valuesIfWhiteFirst;
        vector<double> ownershipIfWhiteFirst;
        {
          search->setPosition(P_WHITE,board,hist);
          search->runWholeSearchAndGetMove(P_WHITE);
          valuesIfWhiteFirst = search->getRootValuesRequireSuccess();
          ownershipIfWhiteFirst = search->getAverageTreeOwnership();
        }

        double absAvgLead = abs(0.5 * (valuesIfBlackFirst.lead + valuesIfWhiteFirst.lead));
        double leadDiff = abs(valuesIfBlackFirst.lead - valuesIfWhiteFirst.lead);
        double winlossDiff = abs(valuesIfBlackFirst.winLossValue - valuesIfWhiteFirst.winLossValue);
        // Remaining difference between side to move is less than 4 pointsish, and the winrate is close
        if(leadDiff < 3.5 + 0.05 * absAvgLead && winlossDiff < 0.2) {
          const double maxFractionOfBoardUnsettled = 0.10 + 6.0 / boardArea;
          int blackCountUnsettled = 0;
          int whiteCountUnsettled = 0;
          int blackWhiteVeryDifferent = 0;
          for(int y = 0; y<board.y_size; y++) {
            for(int x = 0; x<board.x_size; x++) {
              int pos = NNPos::xyToPos(x,y,nnEval->getNNXLen());
              if(abs(ownershipIfBlackFirst[pos]) < 0.9)
                blackCountUnsettled += 1;
              if(abs(ownershipIfWhiteFirst[pos]) < 0.9)
                whiteCountUnsettled += 1;
              if(abs(ownershipIfBlackFirst[pos] - ownershipIfWhiteFirst[pos]) > 1.0)
                blackWhiteVeryDifferent += 1;
            }
          }
          if(
            blackWhiteVeryDifferent / boardArea < maxFractionOfBoardUnsettled
            && blackCountUnsettled / boardArea < maxFractionOfBoardUnsettled
            && whiteCountUnsettled / boardArea < maxFractionOfBoardUnsettled
          ) {
            gameIsNearEnd = true;
          }
        }
      }

      if(!gameIsNearEnd) {
        logger.write("SGF " + fileName + " ended with score but is not near ending position");
        // if(verbosity >= 3) {
        //   ostringstream out;
        //   out << board << endl;
        //   logger.write(out.str());
        // }
        valueTargetWeight = 0.0f;
        hasOwnershipTargets = false;
        usageStr = "NoValueScoredNotNearEnding";
      }
      else {
        bool gameFinishedProperly = false;
        vector<Loc> locsBuf;
        vector<double> playSelectionValuesBuf;
        for(int extraM = 0; extraM<maxKataFinishMoves; extraM++) {
          search->setPosition(nextPla,board,hist);
          Loc moveLoc = search->runWholeSearchAndGetMove(nextPla);

          moves.push_back(moveLoc);
          policyTargets.push_back(vector<PolicyTargetMove>());
          Play::extractPolicyTarget(policyTargets[policyTargets.size()-1],search,search->rootNode,locsBuf,playSelectionValuesBuf);

          // KataGo cleanup moves get weighted a tiny bit, so we can preserve the instinct to cleanup
          // in the right way for strict rules as according to KataGo's cleanup instincts.
          trainingWeights.push_back(0.05);

          bool suc = hist.isLegal(board,moveLoc,nextPla);
          (void)suc;
          assert(suc);

          bool preventEncore = false;
          hist.makeBoardMoveAssumeLegal(board,moveLoc,nextPla,NULL,preventEncore);
          nextPla = getOpp(nextPla);

          boards.push_back(board);
          hists.push_back(hist);
          nextPlas.push_back(nextPla);

          ValueTargets targets = makeWhiteValueTarget(
            board, hist, nextPla, drawEquivalentWinsForWhite, playoutDoublingAdvantagePla, playoutDoublingAdvantage, nnEval
          );
          whiteValueTargets.push_back(targets);

          if(hist.isGameFinished) {
            gameFinishedProperly = true;
            break;
          }
        }

        if(gameFinishedProperly) {
          // Ownership stuff!
          hasOwnershipTargets = true;
          hists[hists.size()-1].endAndScoreGameNow(board,finalOwnership);
          board.calculateArea(finalFullArea, true, true, true, hist.rules.multiStoneSuicideLegal);
          NNInputs::fillScoring(board,finalOwnership,hist.rules.taxRule == Rules::TAX_ALL,finalWhiteScoring);

          // Make sure KataGo didn't leave huge unscored regions due to passing weirdness, and make sure the scoring agrees with
          // a historyless nn eval of the position.
          bool weirdScoringState = false;
          {
            NNResultBuf buf;
            const int maxHistory = 0;
            getNNEval(board,hist,nextPla,drawEquivalentWinsForWhite,playoutDoublingAdvantagePla,playoutDoublingAdvantage,maxHistory,nnEval,buf);
            int ownershipDisagreeCount = 0;
            int unscoredCount = 0;
            for(int y = 0; y<board.y_size; y++) {
              for(int x = 0; x<board.x_size; x++) {
                int pos = NNPos::xyToPos(x,y,nnEval->getNNXLen());
                Loc loc = Location::getLoc(x,y,board.x_size);
                if(buf.result->whiteOwnerMap[pos] > 0.90 && finalOwnership[loc] != P_WHITE)
                  ownershipDisagreeCount += 1;
                else if(buf.result->whiteOwnerMap[pos] < -0.90 && finalOwnership[loc] != P_BLACK)
                  ownershipDisagreeCount += 1;

                if(finalOwnership[loc] == C_EMPTY)
                  unscoredCount += 1;
              }
            }

            const double maxFractionOfBoardUnscored = 0.01 + 5.0 / boardArea;
            const double maxFractionOfBoardDisagree = 0.01 + 5.0 / boardArea;
            if(
              unscoredCount > boardArea * maxFractionOfBoardUnscored ||
              ownershipDisagreeCount > boardArea * maxFractionOfBoardDisagree
            ) {
              weirdScoringState = true;
            }
          }

          // Does our result match the sgf recorded result for winner?
          // If no, reduce weight a lot
          // Also check for weird scoring state
          if(weirdScoringState) {
            logger.write("SGF " + fileName + " ended with score and was finishable but scoring state was weird");
            valueTargetWeight = 0.0;
            hasOwnershipTargets = false;
            usageStr = "NoValueWeirdScoringState";
            if(verbosity >= 3) {
              ostringstream out;
              out << endIdxFromSgf << endl;
              out << boards[endIdxFromSgf] << endl;
              out << boards.size() << endl;
              out << board << endl;
              WriteSgf::writeSgf(out, "", "", hist, NULL, true, true);
              logger.write(out.str());
            }
          }
          else if(hist.winner == sgfGameWinner) {
            if(verbosity >= 2)
              logger.write("SGF " + fileName + " ended with score and was good data " + Global::uint64ToString(moves.size()-endIdxFromSgf));
            valueTargetWeight = 1.0f;
            usageStr = "GoodValueAndOwnerScored";
          }
          else {
            logger.write("SGF " + fileName + " ended with score and was finishable but got different result than sgf " + Global::uint64ToString(moves.size()-endIdxFromSgf));
            valueTargetWeight = 0.1f;
            usageStr = "LowWeightValueAndOwnerDisagreeingResult";
            if(verbosity >= 3) {
              ostringstream out;
              out << endIdxFromSgf << endl;
              out << boards[endIdxFromSgf] << endl;
              out << boards.size() << endl;
              out << board << endl;
              WriteSgf::writeSgf(out, "", "", hist, NULL, true, true);
              logger.write(out.str());
            }
          }
        }
        else {
          logger.write("SGF " + fileName + " ended with score but it doesn't finish in a reasonable time");
          if(verbosity >= 3) {
            ostringstream out;
            out << endIdxFromSgf << endl;
            out << boards[endIdxFromSgf] << endl;
            out << boards.size() << endl;
            out << board << endl;
            logger.write(out.str());
          }
          valueTargetWeight = 0.0f;
          hasOwnershipTargets = false;
          usageStr = "NoValueDoesntFinish";
        }
      }
    }
    else if((sgfGameEndedByResign || sgfGameEndedByTime) && !rulesDisableValueTraining) {
      const double whiteFinalWinProb = std::max(whiteValueTargets[whiteValueTargets.size()-1].win, 0.0f);
      const double whiteFinalLossProb = std::max(whiteValueTargets[whiteValueTargets.size()-1].loss, 0.0f);
      if(sgfGameWinner == P_WHITE) {
        valueTargetWeight = 2.0f * (float)std::max(0.0, whiteFinalWinProb - 0.5);

        // Assume white catches up in score at the same rate from turn 0 to 200 - does that leave white ahead?
        if(numExtraBlack > 0 && board.x_size == 19 && board.y_size == 19 && whiteValueTargets.size() < 200 && whiteValueTargets.size() > 30) {
          double change = whiteValueTargets[whiteValueTargets.size()-1].lead - whiteValueTargets[0].lead;
          double extrapolatedChange = change * (200.0 / whiteValueTargets.size());
          if(whiteValueTargets[0].lead + extrapolatedChange > 0.5) {
            // Black resigned while ahead, but white was catching up in a handicp game, so count full weight.
            valueTargetWeight = 1.0f;
            usageStr = "FullValueBlackHandicapResign";
          }
        }
        hasOwnershipTargets = false;
        hasForcedWinner = true;
        whiteValueTargets[whiteValueTargets.size()-1] = makeForcedWinnerValueTarget(P_WHITE);
        usageStr = (
          valueTargetWeight <= 0.0 ? "NoValue" :
          valueTargetWeight <= 0.9 ? "ReducedValue" :
          "FullValue"
        );
      }
      else if(sgfGameWinner == P_BLACK) {
        // Player resigned when they were still ahead. Downweight and/or don't use.
        valueTargetWeight = 2.0f * (float)std::max(0.0, whiteFinalLossProb - 0.5);
        hasOwnershipTargets = false;
        hasForcedWinner = true;
        whiteValueTargets[whiteValueTargets.size()-1] = makeForcedWinnerValueTarget(P_BLACK);
        usageStr = (
          valueTargetWeight <= 0.0 ? "NoValue" :
          valueTargetWeight <= 0.9 ? "ReducedValue" :
          "FullValue"
        );
      }
      else {
        ASSERT_UNREACHABLE;
      }
      // For games ending by time, treat them similarly to resigns except use a lower and sharper weighting for outcome.
      // Square so that we require the winrate to have been more clear to accept such a loss, and further downeight by constant factor.
      if(sgfGameEndedByTime) {
        valueTargetWeight = 0.5f * valueTargetWeight * valueTargetWeight;
        usageStr += "EndedByTime";
      }
      else {
        usageStr += "EndedByResign";
      }
    }
    else if(sgfGameEndedButRecordIncomplete && !rulesDisableValueTraining) {
      const double whiteFinalWinProb = std::max(whiteValueTargets[whiteValueTargets.size()-1].win, 0.0f);
      const double whiteFinalLossProb = std::max(whiteValueTargets[whiteValueTargets.size()-1].loss, 0.0f);
      if(sgfGameWinner == P_WHITE) {
        // Downweight results that are really very contrary to the lead as misrecords but otherwise use it.
        valueTargetWeight = (float)pow(whiteFinalWinProb, 0.25);
        hasOwnershipTargets = false;
        hasForcedWinner = true;
        whiteValueTargets[whiteValueTargets.size()-1] = makeForcedWinnerValueTarget(P_WHITE);
        usageStr = (
          valueTargetWeight <= 0.0 ? "NoValue" :
          valueTargetWeight <= 0.9 ? "ReducedValue" :
          "FullValue"
        );
      }
      else if(sgfGameWinner == P_BLACK) {
        // Downweight results that are really very contrary to the lead as misrecords but otherwise use it.
        valueTargetWeight = (float)pow(whiteFinalLossProb, 0.25);
        hasOwnershipTargets = false;
        hasForcedWinner = true;
        whiteValueTargets[whiteValueTargets.size()-1] = makeForcedWinnerValueTarget(P_BLACK);
      }
      else if(sgfGameWinner == C_EMPTY) {
        // Downweight results that are really very contrary to the lead as misrecords but otherwise use it.
        valueTargetWeight = (float)pow(whiteFinalWinProb * whiteFinalLossProb, 0.25);
        hasOwnershipTargets = false;
        hasForcedWinner = true;
        whiteValueTargets[whiteValueTargets.size()-1] = makeForcedWinnerValueTarget(C_EMPTY);
      }
      else {
        ASSERT_UNREACHABLE;
      }

      usageStr = (
        valueTargetWeight <= 0.0 ? "NoValue" :
        valueTargetWeight <= 0.9 ? "ReducedValue" :
        "FullValue"
      );
      usageStr += "EndedButRecordIncomplete";
    }
    else {
      valueTargetWeight = 0.0f;
      hasOwnershipTargets = false;
      usageStr += "NoValueOtherResult";
      (void)sgfGameEnded;
      (void)sgfGameEndedByForfeit;
      (void)sgfGameEndedByOther;
    }

    // Everything in gogod is sketchy for value learning, due to the uneven mix of data
    // and very different komis.
    if(whatDataSource == "gogod") {
      valueTargetWeight *= 0.2f;
    }

    // The lead target needs to be the final game outcome because otherwise it will just learn to
    // judge what KataGo's notion of the lead is which is not reflective of the player level
    // being modeled.
    // Only fill in the lead when we have ownership targets, with the game scored correctly.
    // Lead is going to be pretty high variance,
    if(hasOwnershipTargets) {
      assert(!hasForcedWinner);
      for(size_t m = 0; m<whiteValueTargets.size()-1; m++) {
        const ValueTargets& finalTargets = whiteValueTargets[whiteValueTargets.size()-1];
        whiteValueTargets[m].hasLead = true;
        whiteValueTargets[m].lead = finalTargets.score;
      }
    }

    for(size_t m = 0; m<policyTargets.size(); m++) {
      int turnIdx = (int)m;
      int64_t unreducedNumVisits = 0;
      const double policySurprise = 0;
      const double policyEntropy = 0;
      const double searchEntropy = 0;

      NNRawStats nnRawStats;
      nnRawStats.whiteWinLoss = 0;
      nnRawStats.whiteScoreMean = 0;
      nnRawStats.policyEntropy = 0;

      // If we manually hacked the td value, prevent an abrupt game end with a forced value from biasing it too much
      // by disabling the td targets if we get too close.
      float tdValueTargetWeight = valueTargetWeight;
      if(hasForcedWinner && whiteValueTargets.size() - m < (5 + boardArea / 8)) {
        tdValueTargetWeight = 0.0f;
      }

      // Lead is going to be a lot higher variance than KataGo normally handles, so reduce it a bunch.
      float leadTargetWeightFactor = 0.25f;

      const bool isSidePosition = false;
      const int numNeuralNetsBehindLatest = 0;
      const Hash128 gameHash;
      const std::vector<ChangedNeuralNet*> changedNeuralNets;
      const bool hitTurnLimit = false;
      const int mode = 0;

      if(
        trainingWeights[m] > 1e-8
        && ((nextPlas[m] == P_BLACK && shouldTrainB) || (nextPlas[m] == P_WHITE && shouldTrainW))
        && rand.nextDouble() < keepProb
      ) {
        dataBuffer->addRow(
          boards[m],
          hists[m],
          nextPlas[m],
          hists[0],
          hists[hists.size()-1],
          turnIdx,
          (float)trainingWeights[m],
          unreducedNumVisits,
          &policyTargets[m],
          (m+1 < policyTargets.size() && rand.nextDouble() < trainingWeights[m+1] ? &policyTargets[m+1] : NULL),
          policySurprise,
          policyEntropy,
          searchEntropy,
          whiteValueTargets,
          turnIdx,
          valueTargetWeight,
          tdValueTargetWeight,
          leadTargetWeightFactor,
          nnRawStats,
          &boards[boards.size()-1],
          (hasOwnershipTargets ? finalFullArea : NULL),
          (hasOwnershipTargets ? finalOwnership : NULL),
          (hasOwnershipTargets ? finalWhiteScoring : NULL),
          &boards,
          isSidePosition,
          numNeuralNetsBehindLatest,
          drawEquivalentWinsForWhite,
          playoutDoublingAdvantagePla,
          playoutDoublingAdvantage,
          gameHash,
          changedNeuralNets,
          hitTurnLimit,
          numExtraBlack,
          mode,
          &sgfMeta,
          rand
        );
      }
    }

    if(dataBuffer->curRows >= maxApproxRowsPerTrainFile)
      saveDataBuffer(dataBuffer,rand);

    {
      std::lock_guard<std::mutex> lock(statsLock);
      if(shouldTrainB)
        acceptedGameCountByUsername[sgfBUsername] += 1;
      if(shouldTrainW)
        acceptedGameCountByUsername[sgfWUsername] += 1;
      if(shouldTrainB)
        acceptedGameCountByRank[sgfBRank] += 1;
      if(shouldTrainW)
        acceptedGameCountByRank[sgfWRank] += 1;
      acceptedGameCountByBSize[bSizeStr] += 1;
      acceptedGameCountByRules[sgfRules] += 1;
      acceptedGameCountByKomi[sgfKomi] += 1;
      acceptedGameCountByHandicap[sgfHandicap] += 1;
      acceptedGameCountByResult[sgfResult] += 1;
      acceptedGameCountByTimeControl[sgfTimeControl] += 1;
      acceptedGameCountByIsRated[sgfGameRatednessIsUnknown ? "unknown" : sgfGameIsRated ? "true" : "false"] += 1;
      acceptedGameCountByEvent[sgfEvent] += 1;
      acceptedGameCountByPlace[sgfPlace] += 1;
      acceptedGameCountByUsage[usageStr] += 1;
      acceptedGameCountByYear[Global::intToString(gameDate.year)] += 1;
    }

    reportSgfDone(true,"Used");
  };

  Parallel::iterRange(
    numWorkerThreads,
    std::min(maxFilesToLoad,sgfFiles.size()),
    logger,
    std::function<void(int,size_t)>(processSgf)
  );

  auto saveDataBufferJob = [&](int threadIdx, size_t bufferToSaveIdx) {
    (void)threadIdx;
    Rand& rand = *threadRands[bufferToSaveIdx];
    TrainingWriteBuffers* dataBuffer = threadDataBuffers[bufferToSaveIdx];
    if(dataBuffer->curRows > 0)
      saveDataBuffer(dataBuffer,rand);
  };


  Parallel::iterRange(
    std::min(8,numWorkerThreads),
    numWorkerThreads,
    logger,
    std::function<void(int,size_t)>(saveDataBufferJob)
  );

  auto printGameCountsMap = [&](
    const std::map<string,int64_t> counts,
    const string& label,
    bool sortByCount,
    std::map<string,int64_t>* accCounts
  ) {
    logger.write("===================================================");
    logger.write("Counts by " + label);
    std::vector<std::pair<string, int64_t>> pairVec(counts.begin(), counts.end());
    if(sortByCount) {
      std::sort(
        pairVec.begin(),
        pairVec.end(),
        [](const std::pair<string, int64_t>& a, const std::pair<string, int64_t>& b) {
          return a.second > b.second;
        }
      );
    }
    for(const auto& keyAndCount: pairVec) {
      const string& key = keyAndCount.first;
      if(accCounts != NULL && contains(*accCounts,key)) {
        logger.write(key + ": " + Global::int64ToString(keyAndCount.second) + " (acc " + Global::int64ToString((*accCounts)[key]) + ")");
      }
      else {
        logger.write(key + ": " + Global::int64ToString(keyAndCount.second));
      }
    }
    logger.write("===================================================");
  };
  printGameCountsMap(gameCountByUsername,"username",true,&acceptedGameCountByUsername);
  printGameCountsMap(acceptedGameCountByUsername,"username (accepted)",true,NULL);
  printGameCountsMap(gameCountByRank,"rank",false,&acceptedGameCountByRank);
  printGameCountsMap(acceptedGameCountByRank,"rank (accepted)",false,NULL);
  printGameCountsMap(gameCountByBSize,"bSize",true,&acceptedGameCountByBSize);
  printGameCountsMap(acceptedGameCountByBSize,"bSize (accepted)",true,NULL);
  printGameCountsMap(gameCountByTimeControl,"time control",false,&acceptedGameCountByTimeControl);
  printGameCountsMap(acceptedGameCountByTimeControl,"time control (accepted)",false,NULL);
  printGameCountsMap(gameCountByRules,"rules",false,&acceptedGameCountByRules);
  printGameCountsMap(acceptedGameCountByRules,"rules (accepted)",false,NULL);
  printGameCountsMap(gameCountByKomi,"komi",false,&acceptedGameCountByKomi);
  printGameCountsMap(acceptedGameCountByKomi,"komi (accepted)",false,NULL);
  printGameCountsMap(gameCountByHandicap,"handicap",false,&acceptedGameCountByHandicap);
  printGameCountsMap(acceptedGameCountByHandicap,"handicap (accepted)",false,NULL);
  printGameCountsMap(gameCountByResult,"result",false,&acceptedGameCountByResult);
  printGameCountsMap(acceptedGameCountByResult,"result (accepted)",false,NULL);
  printGameCountsMap(gameCountByEvent,"event",false,&acceptedGameCountByEvent);
  printGameCountsMap(acceptedGameCountByEvent,"event (accepted)",false,NULL);
  if(whatDataSource != "ogs") {
    printGameCountsMap(gameCountByPlace,"place",false,&acceptedGameCountByPlace);
    printGameCountsMap(acceptedGameCountByPlace,"place (accepted)",false,NULL);
  }
  printGameCountsMap(gameCountByIsRated,"isRated",false,&acceptedGameCountByIsRated);
  printGameCountsMap(acceptedGameCountByIsRated,"isRated (accepted)",false,NULL);
  printGameCountsMap(acceptedGameCountByUsage,"usage (accepted)",false,NULL);
  printGameCountsMap(acceptedGameCountByYear,"year (accepted)",false,NULL);
  printGameCountsMap(doneGameCountByReason,"done",false,NULL);
  printGameCountsMap(warningsByReason,"warnings",false,NULL);
  logger.write("Total rows: " + Global::int64ToString(numTotalRows.load()));

  logger.write(nnEval->getModelFileName());
  logger.write("NN rows: " + Global::int64ToString(nnEval->numRowsProcessed()));
  logger.write("NN batches: " + Global::int64ToString(nnEval->numBatchesProcessed()));
  logger.write("NN avg batch size: " + Global::doubleToString(nnEval->averageProcessedBatchSize()));

  logger.write("All done");

  for(int i = 0; i<numWorkerThreads; i++) {
    delete threadDataBuffers[i];
    delete threadRands[i];
    delete threadSearchers[i];
  }

  delete nnEval;
  NeuralNet::globalCleanup();
  ScoreValue::freeTables();
  return 0;
}<|MERGE_RESOLUTION|>--- conflicted
+++ resolved
@@ -696,14 +696,8 @@
   NNEvaluator* nnEval;
   {
     Setup::initializeSession(cfg);
-<<<<<<< HEAD
-    const int maxConcurrentEvals = numTotalThreads * 2 + 16; // * 2 + 16 just to give plenty of headroom
     const int expectedConcurrentEvals = numTotalThreads;
     const int defaultMaxBatchSize = std::max(8,((numTotalThreads+3)/4)*4);
-=======
-    const int expectedConcurrentEvals = numThreads;
-    const int defaultMaxBatchSize = std::max(8,((numThreads+3)/4)*4);
->>>>>>> aea24202
     const bool defaultRequireExactNNLen = false;
     const bool disableFP16 = false;
     const string expectedSha256 = "";
