#ifndef PROGRAM_PLAY_H_
#define PROGRAM_PLAY_H_

#include "../core/config_parser.h"
#include "../core/global.h"
#include "../core/multithread.h"
#include "../core/rand.h"
#include "../core/threadsafequeue.h"
#include "../dataio/trainingwrite.h"
#include "../dataio/sgf.h"
#include "../game/board.h"
#include "../game/boardhistory.h"
#include "../search/search.h"
#include "../search/searchparams.h"
#include "../program/playsettings.h"

struct InitialPosition {
  Board board;
  BoardHistory hist;
  Player pla;

  InitialPosition();
  InitialPosition(const Board& board, const BoardHistory& hist, Player pla);
  ~InitialPosition();
};

//Holds various initial positions that we may start from rather than a whole new game
struct ForkData {
  std::mutex mutex;
  std::vector<const InitialPosition*> forks;
  std::vector<const InitialPosition*> sekiForks;
  ~ForkData();

  void add(const InitialPosition* pos);
  const InitialPosition* get(Rand& rand);

  void addSeki(const InitialPosition* pos, Rand& rand);
  const InitialPosition* getSeki(Rand& rand);
};

struct ExtraBlackAndKomi {
  int extraBlack = 0;
  float komi = 7.5;
  float komiBase = 7.5;
  bool makeGameFair = false;
  bool makeGameFairForEmptyBoard = false;
  bool allowInteger = true;
};

struct OtherGameProperties {
  bool isSgfPos = false;
  bool allowPolicyInit = true;
  bool isFork = false;

  //Note: these two behave slightly differently than the ones in searchParams - as properties for the whole
  //game, they make the playouts *actually* vary instead of only making the neural net think they do.
  double playoutDoublingAdvantage = 0.0;
  Player playoutDoublingAdvantagePla = C_EMPTY;
};

//Object choosing random initial rules and board sizes for games. Threadsafe.
class GameInitializer {
 public:
  GameInitializer(ConfigParser& cfg, Logger& logger);
  GameInitializer(ConfigParser& cfg, Logger& logger, const std::string& randSeed);
  ~GameInitializer();

  GameInitializer(const GameInitializer&) = delete;
  GameInitializer& operator=(const GameInitializer&) = delete;

  //Initialize everything for a new game with random rules, unless initialPosition is provided, in which case it uses
  //those rules (possibly with noise to the komi given in that position)
  //Also, mutates params to randomize appropriate things like utilities, but does NOT fill in all the settings.
  //User should make sure the initial params provided makes sense as a mean or baseline.
  //Does NOT place handicap stones, users of this function need to place them manually
  void createGame(
    Board& board, Player& pla, BoardHistory& hist,
    ExtraBlackAndKomi& extraBlackAndKomi,
    SearchParams& params,
    const InitialPosition* initialPosition,
    const PlaySettings& playSettings,
    OtherGameProperties& otherGameProps
  );

  //A version that doesn't randomize params
  void createGame(
    Board& board, Player& pla, BoardHistory& hist,
    ExtraBlackAndKomi& extraBlackAndKomi,
    const InitialPosition* initialPosition,
    const PlaySettings& playSettings,
    OtherGameProperties& otherGameProps
  );

  Rules randomizeScoringAndTaxRules(Rules rules, Rand& randToUse) const;

 private:
  void initShared(ConfigParser& cfg, Logger& logger);
  void createGameSharedUnsynchronized(
    Board& board, Player& pla, BoardHistory& hist,
    ExtraBlackAndKomi& extraBlackAndKomi,
    const InitialPosition* initialPosition,
    const PlaySettings& playSettings,
    OtherGameProperties& otherGameProps
  );

  std::mutex createGameMutex;
  Rand rand;

  std::vector<std::string> allowedKoRuleStrs;
  std::vector<std::string> allowedScoringRuleStrs;
  std::vector<std::string> allowedTaxRuleStrs;
  std::vector<bool> allowedMultiStoneSuicideLegals;
  std::vector<bool> allowedButtons;

  std::vector<int> allowedKoRules;
  std::vector<int> allowedScoringRules;
  std::vector<int> allowedTaxRules;

  std::vector<int> allowedBSizes;
  std::vector<double> allowedBSizeRelProbs;

  double allowRectangleProb;

  float komiMean;
  float komiStdev;
  double komiAllowIntegerProb;
  double handicapProb;
  double handicapCompensateKomiProb;
  double forkCompensateKomiProb;
  double komiBigStdevProb;
  float komiBigStdev;
  bool komiAuto;

  int numExtraBlackFixed;
  double noResultStdev;
  double drawRandRadius;

  std::vector<Sgf::PositionSample> startPoses;
  std::vector<double> startPosCumProbs;
  double startPosesProb;
};


//Object for generating and servering evenly distributed pairings between different bots. Threadsafe.
class MatchPairer {
 public:
  //Holds pointers to the various nnEvals, but does NOT take ownership for freeing them.
  MatchPairer(
    ConfigParser& cfg,
    int numBots,
    const std::vector<std::string>& botNames,
    const std::vector<NNEvaluator*>& nnEvals,
    const std::vector<SearchParams>& baseParamss,
    bool forSelfPlay,
    bool forGateKeeper
  );
  MatchPairer(
    ConfigParser& cfg,
    int numBots,
    const std::vector<std::string>& botNames,
    const std::vector<NNEvaluator*>& nnEvals,
    const std::vector<SearchParams>& baseParamss,
    bool forSelfPlay,
    bool forGateKeeper,
    const std::vector<bool>& excludeBot
  );

  ~MatchPairer();

  struct BotSpec {
    int botIdx;
    std::string botName;
    NNEvaluator* nnEval;
    SearchParams baseParams;
  };

  MatchPairer(const MatchPairer&) = delete;
  MatchPairer& operator=(const MatchPairer&) = delete;

  //Get the total number of games that the matchpairer will generate
  int64_t getNumGamesTotalToGenerate() const;

  //Get next matchup and log stuff
  bool getMatchup(
    BotSpec& botSpecB, BotSpec& botSpecW, Logger& logger
  );

 private:
  int numBots;
  std::vector<std::string> botNames;
  std::vector<NNEvaluator*> nnEvals;
  std::vector<SearchParams> baseParamss;

  std::vector<bool> excludeBot;
  std::vector<int> secondaryBots;
  std::vector<std::pair<int,int>> nextMatchups;
  std::vector<std::pair<int,int>> nextMatchupsBuf;
  Rand rand;

  int matchRepFactor;
  int repsOfLastMatchup;

  int64_t numGamesStartedSoFar;
  int64_t numGamesTotal;
  int64_t logGamesEvery;

  std::mutex getMatchupMutex;

  std::pair<int,int> getMatchupPairUnsynchronized();
};


//Functions to run a single game or other things
namespace Play {

  //In the case where checkForNewNNEval is provided, will MODIFY the provided botSpecs with any new nneval!
  FinishedGameData* runGame(
    const Board& startBoard, Player pla, const BoardHistory& startHist, ExtraBlackAndKomi extraBlackAndKomi,
    MatchPairer::BotSpec& botSpecB, MatchPairer::BotSpec& botSpecW,
    const std::string& searchRandSeed,
    bool doEndGameIfAllPassAlive, bool clearBotBeforeSearch,
    Logger& logger, bool logSearchInfo, bool logMoves,
    int maxMovesPerGame, std::vector<std::atomic<bool>*>& stopConditions,
    const PlaySettings& playSettings, const OtherGameProperties& otherGameProps,
    Rand& gameRand,
    std::function<NNEvaluator*()>* checkForNewNNEval
  );

  //In the case where checkForNewNNEval is provided, will MODIFY the provided botSpecs with any new nneval!
  FinishedGameData* runGame(
    const Board& startBoard, Player pla, const BoardHistory& startHist, ExtraBlackAndKomi extraBlackAndKomi,
    MatchPairer::BotSpec& botSpecB, MatchPairer::BotSpec& botSpecW,
    Search* botB, Search* botW,
    bool doEndGameIfAllPassAlive, bool clearBotBeforeSearch,
    Logger& logger, bool logSearchInfo, bool logMoves,
    int maxMovesPerGame, std::vector<std::atomic<bool>*>& stopConditions,
    const PlaySettings& playSettings, const OtherGameProperties& otherGameProps,
    Rand& gameRand,
    std::function<NNEvaluator*()>* checkForNewNNEval
  );

  void maybeForkGame(
    const FinishedGameData* finishedGameData,
    ForkData* forkData,
    const PlaySettings& playSettings,
    Rand& gameRand,
    Search* bot
  );

  void maybeSekiForkGame(
    const FinishedGameData* finishedGameData,
    ForkData* forkData,
    const PlaySettings& playSettings,
    const GameInitializer* gameInit,
    Rand& gameRand
  );
}


//Class for running a game and enqueueing the result as training data.
//Wraps together most of the neural-net-independent parameters to spawn and run a full game.
class GameRunner {
  bool logSearchInfo;
  bool logMoves;
  int maxMovesPerGame;
  bool clearBotBeforeSearch;
<<<<<<< HEAD
  FancyModes fancyModes;
  GameInitializer* gameInit;

public:
  GameRunner(ConfigParser& cfg, FancyModes fancyModes, Logger& logger);
  GameRunner(ConfigParser& cfg, const std::string& gameInitRandSeed, FancyModes fModes, Logger& logger);
=======
  std::string searchRandSeedBase;
  PlaySettings playSettings;
  GameInitializer* gameInit;

public:
  GameRunner(ConfigParser& cfg, const std::string& searchRandSeedBase, PlaySettings playSettings, Logger& logger);
  GameRunner(ConfigParser& cfg, const std::string& earchsRandSeedBase, const std::string& gameInitRandSeed, PlaySettings fModes, Logger& logger);
>>>>>>> 53ecc5a7
  ~GameRunner();

  //Will return NULL if stopped before the game completes. The caller is responsible for freeing the data
  //if it isn't NULL.
  FinishedGameData* runGame(
    const std::string& seed,
    const MatchPairer::BotSpec& botSpecB,
    const MatchPairer::BotSpec& botSpecW,
    ForkData* forkData,
    Logger& logger,
    std::vector<std::atomic<bool>*>& stopConditions,
    std::function<NNEvaluator*()>* checkForNewNNEval
  );

};


#endif  // PROGRAM_PLAY_H_<|MERGE_RESOLUTION|>--- conflicted
+++ resolved
@@ -264,22 +264,12 @@
   bool logMoves;
   int maxMovesPerGame;
   bool clearBotBeforeSearch;
-<<<<<<< HEAD
-  FancyModes fancyModes;
-  GameInitializer* gameInit;
-
-public:
-  GameRunner(ConfigParser& cfg, FancyModes fancyModes, Logger& logger);
-  GameRunner(ConfigParser& cfg, const std::string& gameInitRandSeed, FancyModes fModes, Logger& logger);
-=======
-  std::string searchRandSeedBase;
   PlaySettings playSettings;
   GameInitializer* gameInit;
 
 public:
-  GameRunner(ConfigParser& cfg, const std::string& searchRandSeedBase, PlaySettings playSettings, Logger& logger);
-  GameRunner(ConfigParser& cfg, const std::string& earchsRandSeedBase, const std::string& gameInitRandSeed, PlaySettings fModes, Logger& logger);
->>>>>>> 53ecc5a7
+  GameRunner(ConfigParser& cfg, PlaySettings playSettings, Logger& logger);
+  GameRunner(ConfigParser& cfg, const std::string& gameInitRandSeed, PlaySettings fModes, Logger& logger);
   ~GameRunner();
 
   //Will return NULL if stopped before the game completes. The caller is responsible for freeing the data
