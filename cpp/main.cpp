#include "main.h"

#include "core/os.h"
#include "core/mainargs.h"

#ifdef NO_GIT_REVISION
#define GIT_REVISION "<omitted>"
#else
#include "program/gitinfo.h"
#endif

#include <sstream>

//------------------------
#include "../core/using.h"
//------------------------

static void printHelp(const vector<string>& args) {
  cout << endl;
  if(args.size() >= 1)
    cout << "Usage: " << args[0] << " SUBCOMMAND ";
  else
    cout << "Usage: " << "./katago" << " SUBCOMMAND ";
  cout << endl;

  cout << R"%%(
---Common subcommands------------------

gtp : Runs GTP engine that can be plugged into any standard Go GUI for play/analysis.
benchmark : Test speed with different numbers of search threads.
genconfig : User-friendly interface to generate a config with rules and automatic performance tuning.

contribute : Connect to online distributed KataGo training and run perpetually contributing selfplay games.

match : Run self-play match games based on a config, more efficient than gtp due to batching.
version : Print version and exit.

analysis : Runs an engine designed to analyze entire games in parallel.
tuner : (OpenCL only) Run tuning to find and optimize parameters that work on your GPU.

---Selfplay training subcommands---------

selfplay : Play selfplay games and generate training data.
gatekeeper : Poll directory for new nets and match them against the latest net so far.

---Testing/debugging subcommands-------------
evalsgf : Utility/debug tool, analyze a single position of a game from an SGF file.

runtests : Test important board algorithms and datastructures
runnnlayertests : Test a few subcomponents of the current neural net backend

runnnontinyboardtest : Run neural net on a tiny board and dump result to stdout
runnnsymmetriestest : Run neural net on a hardcoded rectangle board and dump symmetries result
runownershiptests : Run neural net search on some hardcoded positions and print avg ownership

runoutputtests : Run a bunch of things and dump details to stdout
runsearchtests : Run a bunch of things using a neural net and dump details to stdout
runsearchtestsv3 : Run a bunch more things using a neural net and dump details to stdout
runsearchtestsv8 : Run a bunch more things using a neural net and dump details to stdout
runselfplayinittests : Run some tests involving selfplay training init using a neural net and dump details to stdout
runsekitrainwritetests : Run some tests involving seki train output

)%%" << endl;
}

static int handleSubcommand(const string& subcommand, const vector<string>& args) {
  vector<string> subArgs(args.begin()+1,args.end());
  if(subcommand == "analysis")
    return MainCmds::analysis(subArgs);
  if(subcommand == "benchmark")
    return MainCmds::benchmark(subArgs);
  if(subcommand == "contribute")
    return MainCmds::contribute(subArgs);
  if(subcommand == "evalsgf")
    return MainCmds::evalsgf(subArgs);
  else if(subcommand == "gatekeeper")
    return MainCmds::gatekeeper(subArgs);
  else if(subcommand == "genconfig")
    return MainCmds::genconfig(subArgs,args[0]);
  else if(subcommand == "gtp")
    return MainCmds::gtp(subArgs);
  else if(subcommand == "tuner")
    return MainCmds::tuner(subArgs);
  else if(subcommand == "match")
    return MainCmds::match(subArgs);
  else if(subcommand == "matchauto")
    return MainCmds::matchauto(subArgs);
  else if(subcommand == "selfplay")
    return MainCmds::selfplay(subArgs);
  else if(subcommand == "runtests")
    return MainCmds::runtests(subArgs);
  else if(subcommand == "runnnlayertests")
    return MainCmds::runnnlayertests(subArgs);
  else if(subcommand == "runnnontinyboardtest")
    return MainCmds::runnnontinyboardtest(subArgs);
  else if(subcommand == "runnnsymmetriestest")
    return MainCmds::runnnsymmetriestest(subArgs);
  else if(subcommand == "runownershiptests")
    return MainCmds::runownershiptests(subArgs);
  else if(subcommand == "runoutputtests")
    return MainCmds::runoutputtests(subArgs);
  else if(subcommand == "runsearchtests")
    return MainCmds::runsearchtests(subArgs);
  else if(subcommand == "runsearchtestsv3")
    return MainCmds::runsearchtestsv3(subArgs);
  else if(subcommand == "runsearchtestsv8")
    return MainCmds::runsearchtestsv8(subArgs);
  else if(subcommand == "runselfplayinittests")
    return MainCmds::runselfplayinittests(subArgs);
  else if(subcommand == "runselfplayinitstattests")
    return MainCmds::runselfplayinitstattests(subArgs);
  else if(subcommand == "runsekitrainwritetests")
    return MainCmds::runsekitrainwritetests(subArgs);
  else if(subcommand == "runnnonmanyposestest")
    return MainCmds::runnnonmanyposestest(subArgs);
  else if(subcommand == "runnnbatchingtest")
    return MainCmds::runnnbatchingtest(subArgs);
  else if(subcommand == "runtinynntests")
    return MainCmds::runtinynntests(subArgs);
  else if(subcommand == "samplesgfs")
    return MainCmds::samplesgfs(subArgs);
  else if(subcommand == "dataminesgfs")
<<<<<<< HEAD
    return MainCmds::dataminesgfs(subArgs);
=======
    return MainCmds::dataminesgfs(argc-1,&argv[1]);
  else if(subcommand == "genbook")
    return MainCmds::genbook(argc-1,&argv[1]);
>>>>>>> 72bdcfe8
  else if(subcommand == "trystartposes")
    return MainCmds::trystartposes(subArgs);
  else if(subcommand == "viewstartposes")
    return MainCmds::viewstartposes(subArgs);
  else if(subcommand == "demoplay")
    return MainCmds::demoplay(subArgs);
  else if(subcommand == "sampleinitializations")
    return MainCmds::sampleinitializations(subArgs);
  else if(subcommand == "runbeginsearchspeedtest")
    return MainCmds::runbeginsearchspeedtest(subArgs);
  else if(subcommand == "runsleeptest")
    return MainCmds::runsleeptest(subArgs);
  else if(subcommand == "printclockinfo")
    return MainCmds::printclockinfo(subArgs);
  else if(subcommand == "sandbox")
    return MainCmds::sandbox();
  else if(subcommand == "version") {
    cout << Version::getKataGoVersionFullInfo() << std::flush;
    return 0;
  }
  else {
    cout << "Unknown subcommand: " << subcommand << endl;
    printHelp(args);
    return 1;
  }
  return 0;
}


int main(int argc, const char* const* argv) {
  vector<string> args = MainArgs::getCommandLineArgsUTF8(argc,argv);

  if(args.size() < 2) {
    printHelp(args);
    return 0;
  }
  string cmdArg = string(args[1]);
  if(cmdArg == "-h" || cmdArg == "--h" || cmdArg == "-help" || cmdArg == "--help" || cmdArg == "help") {
    printHelp(args);
    return 0;
  }

#if defined(OS_IS_WINDOWS)
  //On windows, uncaught exceptions reaching toplevel don't normally get printed out,
  //so explicitly catch everything and print
  int result;
  try {
    result = handleSubcommand(cmdArg, args);
  }
  catch(std::exception& e) {
    cerr << "Uncaught exception: " << e.what() << endl;
    return 1;
  }
  catch(...) {
    cerr << "Uncaught exception that is not a std::exception... exiting due to unknown error" << endl;
    return 1;
  }
  return result;
#else
  return handleSubcommand(cmdArg, args);
#endif
}


string Version::getKataGoVersion() {
  return string("1.9.1");
}

string Version::getKataGoVersionForHelp() {
  return string("KataGo v1.9.1");
}

string Version::getKataGoVersionFullInfo() {
  ostringstream out;
  out << Version::getKataGoVersionForHelp() << endl;
  out << "Git revision: " << Version::getGitRevision() << endl;
  out << "Compile Time: " << __DATE__ << " " << __TIME__ << endl;
#if defined(USE_CUDA_BACKEND)
  out << "Using CUDA backend" << endl;
#if defined(CUDA_TARGET_VERSION)
#define STRINGIFY(x) #x
#define STRINGIFY2(x) STRINGIFY(x)
  out << "Compiled with CUDA version " << STRINGIFY2(CUDA_TARGET_VERSION) << endl;
#endif
#elif defined(USE_OPENCL_BACKEND)
  out << "Using OpenCL backend" << endl;
#elif defined(USE_EIGEN_BACKEND)
  out << "Using Eigen(CPU) backend" << endl;
#else
  out << "Using dummy backend" << endl;
#endif

#if defined(USE_AVX2)
  out << "Compiled with AVX2 and FMA instructions" << endl;
#endif
#if defined(COMPILE_MAX_BOARD_LEN)
  out << "Compiled to allow boards of size up to " << COMPILE_MAX_BOARD_LEN << endl;
#endif
#if defined(BUILD_DISTRIBUTED)
  out << "Compiled to support contributing to online distributed selfplay" << endl;
#endif

  return out.str();
}

string Version::getGitRevision() {
  return string(GIT_REVISION);
}<|MERGE_RESOLUTION|>--- conflicted
+++ resolved
@@ -120,13 +120,9 @@
   else if(subcommand == "samplesgfs")
     return MainCmds::samplesgfs(subArgs);
   else if(subcommand == "dataminesgfs")
-<<<<<<< HEAD
     return MainCmds::dataminesgfs(subArgs);
-=======
-    return MainCmds::dataminesgfs(argc-1,&argv[1]);
   else if(subcommand == "genbook")
-    return MainCmds::genbook(argc-1,&argv[1]);
->>>>>>> 72bdcfe8
+    return MainCmds::genbook(subArgs);
   else if(subcommand == "trystartposes")
     return MainCmds::trystartposes(subArgs);
   else if(subcommand == "viewstartposes")
