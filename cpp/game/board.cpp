/*
 * board.cpp
 * Originally from an unreleased project back in 2010, modified since.
 * Authors: brettharrison (original), David Wu (original and later modificationss).
 */

#include <cassert>
#include <iostream>
#include <cstring>
#include <vector>
#include <algorithm>
#include "../core/rand.h"
#include "../game/board.h"

//STATIC VARS-----------------------------------------------------------------------------
bool Board::IS_ZOBRIST_INITALIZED = false;
Hash128 Board::ZOBRIST_SIZE_X_HASH[MAX_LEN+1];
Hash128 Board::ZOBRIST_SIZE_Y_HASH[MAX_LEN+1];
Hash128 Board::ZOBRIST_BOARD_HASH[MAX_ARR_SIZE][4];
Hash128 Board::ZOBRIST_PLAYER_HASH[4];
Hash128 Board::ZOBRIST_KO_LOC_HASH[MAX_ARR_SIZE];
Hash128 Board::ZOBRIST_KO_MARK_HASH[MAX_ARR_SIZE][4];
Hash128 Board::ZOBRIST_ENCORE_HASH[3];
const Hash128 Board::ZOBRIST_PASS_ENDS_PHASE = //Based on sha256 hash of Board::ZOBRIST_PASS_ENDS_PHASE
  Hash128(0x853E097C279EBF4EULL, 0xE3153DEF9E14A62CULL);

//CONSTRUCTORS AND INITIALIZATION----------------------------------------------------------

Board::Board()
{
  init(19,19);
}

Board::Board(int x, int y)
{
  init(x,y);
}


Board::Board(const Board& other)
{
  x_size = other.x_size;
  y_size = other.y_size;

  memcpy(colors, other.colors, sizeof(Color)*MAX_ARR_SIZE);
  memcpy(chain_data, other.chain_data, sizeof(ChainData)*MAX_ARR_SIZE);
  memcpy(chain_head, other.chain_head, sizeof(Loc)*MAX_ARR_SIZE);
  memcpy(next_in_chain, other.next_in_chain, sizeof(Loc)*MAX_ARR_SIZE);

  ko_loc = other.ko_loc;
  empty_list = other.empty_list;
  pos_hash = other.pos_hash;
  numBlackCaptures = other.numBlackCaptures;
  numWhiteCaptures = other.numWhiteCaptures;

  memcpy(adj_offsets, other.adj_offsets, sizeof(short)*8);
}

void Board::init(int xS, int yS)
{
  assert(IS_ZOBRIST_INITALIZED);
  assert(xS <= MAX_LEN && yS <= MAX_LEN);

  x_size = xS;
  y_size = yS;

  for(int i = 0; i < MAX_ARR_SIZE; i++)
    colors[i] = C_WALL;

  for(int y = 0; y < y_size; y++)
  {
    for(int x = 0; x < x_size; x++)
    {
      Loc loc = (x+1) + (y+1)*(x_size+1);
      colors[loc] = C_EMPTY;
      empty_list.add(loc);
    }
  }

  ko_loc = NULL_LOC;
  pos_hash = ZOBRIST_SIZE_X_HASH[x_size] ^ ZOBRIST_SIZE_Y_HASH[y_size];
  numBlackCaptures = 0;
  numWhiteCaptures = 0;

  Location::getAdjacentOffsets(adj_offsets,x_size);
}

void Board::initHash()
{
  if(IS_ZOBRIST_INITALIZED)
    return;
  Rand rand("Board::initHash()");

  auto nextHash = [&rand]() {
    uint64_t h0 = rand.nextUInt64();
    uint64_t h1 = rand.nextUInt64();
    return Hash128(h0,h1);
  };

  for(int i = 0; i<4; i++)
    ZOBRIST_PLAYER_HASH[i] = nextHash();
  for(int i = 0; i<3; i++)
    ZOBRIST_ENCORE_HASH[i] = nextHash();

  //Do this second so that the player and encore hashes are not
  //afffected by the size of the board we compile with.
  for(int i = 0; i<MAX_ARR_SIZE; i++)
  {
    for(Color j = 0; j<4; j++)
    {
      if(j == C_EMPTY || j == C_WALL)
        ZOBRIST_BOARD_HASH[i][j] = Hash128();
      else
        ZOBRIST_BOARD_HASH[i][j] = nextHash();

      if(j == C_EMPTY || j == C_WALL)
        ZOBRIST_KO_MARK_HASH[i][j] = Hash128();
      else
        ZOBRIST_KO_MARK_HASH[i][j] = nextHash();
    }
    ZOBRIST_KO_LOC_HASH[i] = nextHash();
  }

  //Reseed the random number generator so that these size hashes are also
  //not affected by the size of the board we compile with
  rand.init("Board::initHash() for ZOBRIST_SIZE hashes");
  for(int i = 0; i<MAX_LEN+1; i++) {
    ZOBRIST_SIZE_X_HASH[i] = nextHash();
    ZOBRIST_SIZE_Y_HASH[i] = nextHash();
  }

  IS_ZOBRIST_INITALIZED = true;
}

void Board::clearSimpleKoLoc() {
  ko_loc = NULL_LOC;
}


//Gets the number of liberties of the chain at loc. Assertion: location must be black or white.
int Board::getNumLiberties(Loc loc) const
{
  return chain_data[chain_head[loc]].num_liberties;
}

//Check if moving here would be a self-capture
bool Board::isSuicide(Loc loc, Player pla) const
{
  if(loc == PASS_LOC)
    return false;
  
  Player opp = getOpp(pla);
  for(int i = 0; i < 4; i++)
  {
    Loc adj = loc + adj_offsets[i];

    if(colors[adj] == C_EMPTY)
      return false;
    else if(colors[adj] == pla)
    {
      if(getNumLiberties(adj) > 1)
        return false;
    }
    else if(colors[adj] == opp)
    {
      if(getNumLiberties(adj) == 1)
        return false;
    }
  }

  return true;
}

//Check if moving here is would be an illegal self-capture
bool Board::isIllegalSuicide(Loc loc, Player pla, bool isMultiStoneSuicideLegal) const
{
  Player opp = getOpp(pla);
  for(int i = 0; i < 4; i++)
  {
    Loc adj = loc + adj_offsets[i];

    if(colors[adj] == C_EMPTY)
      return false;
    else if(colors[adj] == pla)
    {
      if(isMultiStoneSuicideLegal || getNumLiberties(adj) > 1)
        return false;
    }
    else if(colors[adj] == opp)
    {
      if(getNumLiberties(adj) == 1)
        return false;
    }
  }

  return true;
}

//Returns a fast lower bound on the number of liberties a new stone placed here would have
void Board::getBoundNumLibertiesAfterPlay(Loc loc, Player pla, int& lowerBound, int& upperBound) const
{
  Player opp = getOpp(pla);

  int numImmediateLibs = 0; //empty spaces adjacent
  int numCaps = 0; //number of adjacent directions in which we will capture
  int potentialLibsFromCaps = 0; //Total number of stones we're capturing (possibly with multiplicity)
  int numConnectionLibs = 0; //Sum over friendly groups connected to of their libs-1
  int maxConnectionLibs = 0; //Max over friendly groups connected to of their libs-1

  for(int i = 0; i < 4; i++) {
    Loc adj = loc + adj_offsets[i];
    if(colors[adj] == C_EMPTY) {
      numImmediateLibs++;
    }
    else if(colors[adj] == opp) {
      int libs = chain_data[chain_head[adj]].num_liberties;
      if(libs == 1) {
        numCaps++;
        potentialLibsFromCaps += chain_data[chain_head[adj]].num_locs;
      }
    }
    else if(colors[adj] == pla) {
      int libs = chain_data[chain_head[adj]].num_liberties;
      int connLibs = libs-1;
      numConnectionLibs += connLibs;
      if(connLibs > maxConnectionLibs)
        maxConnectionLibs = connLibs;
    }
  }

  lowerBound = numCaps + (maxConnectionLibs > numImmediateLibs ? maxConnectionLibs : numImmediateLibs);
  upperBound = numImmediateLibs + potentialLibsFromCaps + numConnectionLibs;
}


//Returns the number of liberties a new stone placed here would have, or max if it would be >= max.
int Board::getNumLibertiesAfterPlay(Loc loc, Player pla, int max) const
{
  Player opp = getOpp(pla);

  int numLibs = 0;
  Loc libs[MAX_PLAY_SIZE];
  int numCapturedGroups = 0;
  Loc capturedGroupHeads[4];

  //First, count immediate liberties and groups that would be captured
  for(int i = 0; i < 4; i++) {
    Loc adj = loc + adj_offsets[i];
    if(colors[adj] == C_EMPTY) {
      libs[numLibs++] = adj;
      if(numLibs >= max)
        return max;
    }
    else if(colors[adj] == opp && getNumLiberties(adj) == 1) {
      libs[numLibs++] = adj;
      if(numLibs >= max)
        return max;

      Loc head = chain_head[adj];
      bool alreadyFound = false;
      for(int j = 0; j<numCapturedGroups; j++) {
        if(capturedGroupHeads[j] == head)
        {alreadyFound = true; break;}
      }
      if(!alreadyFound)
        capturedGroupHeads[numCapturedGroups++] = head;
    }
  }

  auto wouldBeEmpty = [numCapturedGroups,&capturedGroupHeads,this,opp](Loc lc) {
    if(this->colors[lc] == C_EMPTY)
      return true;
    if(this->colors[lc] == opp) {
      for(int i = 0; i<numCapturedGroups; i++)
        if(capturedGroupHeads[i] == this->chain_head[lc])
          return true;
    }
    return false;
  };

  //Next, walk through all stones of all surrounding groups we would connect with and count liberties, avoiding overlap.
  int numConnectingGroups = 0;
  Loc connectingGroupHeads[4];
  for(int i = 0; i<4; i++) {
    Loc adj = loc + adj_offsets[i];
    if(colors[adj] == pla) {
      Loc head = chain_head[adj];
      bool alreadyFound = false;
      for(int j = 0; j<numConnectingGroups; j++) {
        if(connectingGroupHeads[j] == head)
        {alreadyFound = true; break;}
      }
      if(!alreadyFound) {
        connectingGroupHeads[numConnectingGroups++] = head;

        Loc cur = adj;
        do
        {
          for(int k = 0; k < 4; k++) {
            Loc possibleLib = cur + adj_offsets[k];
            if(possibleLib != loc && wouldBeEmpty(possibleLib)) {
              bool alreadyCounted = false;
              for(int l = 0; l<numLibs; l++) {
                if(libs[l] == possibleLib)
                {alreadyCounted = true; break;}
              }
              if(!alreadyCounted) {
                libs[numLibs++] = possibleLib;
                if(numLibs >= max)
                  return max;
              }
            }
          }

          cur = next_in_chain[cur];
        } while (cur != adj);
      }
    }
  }
  return numLibs;
}

//Check if moving here is illegal due to simple ko
bool Board::isKoBanned(Loc loc) const
{
  return loc == ko_loc;
}

bool Board::isOnBoard(Loc loc) const {
  return loc >= 0 && loc < MAX_ARR_SIZE && colors[loc] != C_WALL;
}

//Check if moving here is illegal.
bool Board::isLegal(Loc loc, Player pla, bool isMultiStoneSuicideLegal) const
{
  if(pla != P_BLACK && pla != P_WHITE)
    return false;
  return loc == PASS_LOC || (
    loc >= 0 &&
    loc < MAX_ARR_SIZE &&
    (colors[loc] == C_EMPTY) &&
    !isKoBanned(loc) &&
    !isIllegalSuicide(loc, pla, isMultiStoneSuicideLegal)
  );
}

//Check if moving here is illegal, ignoring simple ko
bool Board::isLegalIgnoringKo(Loc loc, Player pla, bool isMultiStoneSuicideLegal) const
{
  if(pla != P_BLACK && pla != P_WHITE)
    return false;
  return loc == PASS_LOC || (
    loc >= 0 &&
    loc < MAX_ARR_SIZE &&
    (colors[loc] == C_EMPTY) &&
    !isIllegalSuicide(loc, pla, isMultiStoneSuicideLegal)
  );
}

//Check if this location contains a simple eye for the specified player.
bool Board::isSimpleEye(Loc loc, Player pla) const
{
  if(colors[loc] != C_EMPTY)
    return false;

  bool against_wall = false;

  //Check that surounding points are owned
  for(int i = 0; i < 4; i++)
  {
    Loc adj = loc + adj_offsets[i];
    if(colors[adj] == C_WALL)
      against_wall = true;
    else if(colors[adj] != pla)
      return false;
  }

  //Check that opponent does not own too many diagonal points
  Player opp = getOpp(pla);
  int num_opp_corners = 0;
  for(int i = 4; i < 8; i++)
  {
    Loc corner = loc + adj_offsets[i];
    if(colors[corner] == opp)
      num_opp_corners++;
  }

  if(num_opp_corners >= 2 || (against_wall && num_opp_corners >= 1))
    return false;

  return true;
}

bool Board::wouldBeKoCapture(Loc loc, Player pla) const {
  if(colors[loc] != C_EMPTY)
    return false;
  //Check that surounding points are are all opponent owned and exactly one of them is capturable
  Player opp = getOpp(pla);
  Loc oppCapturableLoc = NULL_LOC;
  for(int i = 0; i < 4; i++)
  {
    Loc adj = loc + adj_offsets[i];
    if(colors[adj] != C_WALL && colors[adj] != opp)
      return false;
    if(colors[adj] == opp && getNumLiberties(adj) == 1) {
      if(oppCapturableLoc != NULL_LOC)
        return false;
      oppCapturableLoc = adj;
    }
  }
  if(oppCapturableLoc == NULL_LOC)
    return false;

  //Check that the capturable loc has exactly one stone
  if(chain_data[chain_head[oppCapturableLoc]].num_locs != 1)
    return false;
  return true;
}

bool Board::isAdjacentToPla(Loc loc, Player pla) const {
  for(int i = 0; i < 4; i++)
  {
    Loc adj = loc + adj_offsets[i];
    if(colors[adj] == pla)
      return true;
  }
  return false;
}

//Does this connect two pla distinct groups that are not both pass-alive and not within opponent pass-alive area either?
bool Board::isNonPassAliveSelfConnection(Loc loc, Player pla, Color* passAliveArea) const {
  if(colors[loc] != C_EMPTY || passAliveArea[loc] == pla)
    return false;

  Loc nonPassAliveAdjHead = NULL_LOC;
  for(int i = 0; i < 4; i++)
  {
    Loc adj = loc + adj_offsets[i];
    if(colors[adj] == pla && passAliveArea[adj] == C_EMPTY) {
      nonPassAliveAdjHead = chain_head[adj];
      break;
    }
  }

  if(nonPassAliveAdjHead == NULL_LOC)
    return false;

  for(int i = 0; i < 4; i++)
  {
    Loc adj = loc + adj_offsets[i];
    if(colors[adj] == pla && chain_head[adj] != nonPassAliveAdjHead)
      return true;
  }

  return false;
}

bool Board::isEmpty() const {
  for(int y = 0; y < y_size; y++) {
    for(int x = 0; x < x_size; x++) {
      Loc loc = Location::getLoc(x,y,x_size);
      if(colors[loc] != C_EMPTY)
        return false;
    }
  }
  return true;
}

bool Board::setStone(Loc loc, Color color)
{
  if(loc < 0 || loc >= MAX_ARR_SIZE || colors[loc] == C_WALL)
    return false;
  if(color != C_BLACK && color != C_WHITE && color != C_EMPTY)
    return false;

  if(colors[loc] == color)
  {}
  else if(colors[loc] == C_EMPTY)
    playMoveAssumeLegal(loc,color);
  else if(color == C_EMPTY)
    removeSingleStone(loc);
  else {
    removeSingleStone(loc);
    if(!isSuicide(loc,color))
      playMoveAssumeLegal(loc,color);
  }

  ko_loc = NULL_LOC;
  return true;
}


//Attempts to play the specified move. Returns true if successful, returns false if the move was illegal.
bool Board::playMove(Loc loc, Player pla, bool isMultiStoneSuicideLegal)
{
  if(isLegal(loc,pla,isMultiStoneSuicideLegal))
  {
    playMoveAssumeLegal(loc,pla);
    return true;
  }
  return false;
}

//Plays the specified move, assuming it is legal, and returns a MoveRecord for the move
Board::MoveRecord Board::playMoveRecorded(Loc loc, Player pla)
{
  MoveRecord record;
  record.loc = loc;
  record.pla = pla;
  record.ko_loc = ko_loc;
  record.capDirs = 0;

  if(loc != PASS_LOC) {
    Player opp = getOpp(pla);
    for(int i = 0; i < 4; i++)
    {
      int adj = loc + adj_offsets[i];
      if(colors[adj] == opp && getNumLiberties(adj) == 1)
        record.capDirs |= (((uint8_t)1) << i);
    }
    if(record.capDirs == 0 && isSuicide(loc,pla))
      record.capDirs = 0x10;
  }
  
  playMoveAssumeLegal(loc, pla);
  return record;
}

//Undo the move given by record. Moves MUST be undone in the order they were made.
//Undos will NOT typically restore the precise representation in the board to the way it was. The heads of chains
//might change, the order of the circular lists might change, etc.
void Board::undo(Board::MoveRecord record)
{
  ko_loc = record.ko_loc;

  Loc loc = record.loc;
  if(loc == PASS_LOC)
    return;

  //Re-fill stones in all captured directions
  for(int i = 0; i<4; i++)
  {
    int adj = loc + adj_offsets[i];
    if(record.capDirs & (1 << i))
    {
      if(colors[adj] == C_EMPTY) {
        addChain(adj, getOpp(record.pla));

        int numUncaptured = chain_data[chain_head[adj]].num_locs;
        if(record.pla == P_BLACK)
          numWhiteCaptures -= numUncaptured;
        else
          numBlackCaptures -= numUncaptured;
      }
    }
  }
  //Re-fill suicided stones
  if(record.capDirs == 0x10) {
    assert(colors[loc] == C_EMPTY);
    addChain(loc,record.pla);
    int numUncaptured = chain_data[chain_head[loc]].num_locs;
    if(record.pla == P_BLACK)
      numBlackCaptures -= numUncaptured;
    else
      numWhiteCaptures -= numUncaptured;
  }

  //Delete the stone played here.
  pos_hash ^= ZOBRIST_BOARD_HASH[loc][colors[loc]];
  colors[loc] = C_EMPTY;
  empty_list.add(loc);

  //Uneat opp liberties
  changeSurroundingLiberties(loc, getOpp(record.pla),+1);

  //If this was not a single stone, we may need to recompute the chain from scratch
  if(chain_data[chain_head[loc]].num_locs > 1)
  {
    int numNeighbors = 0;
    for(int i = 0; i<4; i++)
    {
      int adj = loc + adj_offsets[i];
      if(colors[adj] == record.pla)
        numNeighbors++;
    }

    //If the move had exactly one neighbor, we know its undoing didn't disconnect the group,
    //so don't need to rebuild the whole chain.
    if(numNeighbors <= 1) {
      //If the undone move was the location of the head, we need to move the head.
      Loc head = chain_head[loc];
      if(head == loc) {
        Loc newHead = next_in_chain[loc];
        //Run through the whole chain and make their heads point to the new head
        Loc cur = loc;
        do
        {
          chain_head[cur] = newHead;
          cur = next_in_chain[cur];
        } while (cur != loc);

        //Move over the head data
        chain_data[newHead] = chain_data[head];
        head = newHead;
      }

      //Extract this move out of the circlar list of stones. Unfortunately we don't have a prev pointer, so we need to walk the loop.
      {
        //Starting at the head is likely to need to walk less since whenever we merge a single stone into an existing group
        //we put it right after the old head.
        Loc cur = head;
        while(next_in_chain[cur] != loc)
          cur = next_in_chain[cur];
        //Advance the pointer to put loc out of the loop
        next_in_chain[cur] = next_in_chain[loc];
      }

      //Lastly, fix up liberties. Removing this stone removed all liberties next to this stone
      //that weren't already liberties of the group.
      int libertyDelta = 0;
      for(int i = 0; i<4; i++)
      {
        int adj = loc + adj_offsets[i];
        if(colors[adj] == C_EMPTY && !isLibertyOf(adj,head)) libertyDelta--;
      }
      //Removing this stone itself added a liberty to the group though.
      libertyDelta++;
      chain_data[head].num_liberties += libertyDelta;
      //And update the count of stones in the group
      chain_data[head].num_locs--;
    }
    //More than one neighbor. Removing this stone potentially disconnects the group into two, so we just do a complete rebuild
    //of the resulting group(s).
    else {
      //Run through the whole chain and make their heads point to nothing
      Loc cur = loc;
      do
      {
        chain_head[cur] = NULL_LOC;
        cur = next_in_chain[cur];
      } while (cur != loc);

      //Rebuild each chain adjacent now
      for(int i = 0; i<4; i++)
      {
        int adj = loc + adj_offsets[i];
        if(colors[adj] == record.pla && chain_head[adj] == NULL_LOC)
          rebuildChain(adj, record.pla);
      }
    }
  }
}

Hash128 Board::getPosHashAfterMove(Loc loc, Player pla) const {
  if(loc == PASS_LOC)
    return pos_hash;
  assert(loc != NULL_LOC);

  Hash128 hash = pos_hash;
  hash ^= ZOBRIST_BOARD_HASH[loc][pla];

  Player opp = getOpp(pla);

  //Count immediate liberties and groups that would be captured
  bool wouldBeSuicide = true;
  int numCapturedGroups = 0;
  Loc capturedGroupHeads[4];
  for(int i = 0; i < 4; i++) {
    Loc adj = loc + adj_offsets[i];
    if(colors[adj] == C_EMPTY)
      wouldBeSuicide = false;
    else if(colors[adj] == pla && getNumLiberties(adj) > 1)
      wouldBeSuicide = false;
    else if(colors[adj] == opp) {
      //Capture!
      if(getNumLiberties(adj) == 1) {
        //Make sure we haven't already counted it
        Loc head = chain_head[adj];
        bool alreadyFound = false;
        for(int j = 0; j<numCapturedGroups; j++) {
          if(capturedGroupHeads[j] == head)
          {alreadyFound = true; break;}
        }
        if(!alreadyFound) {
          capturedGroupHeads[numCapturedGroups++] = head;
          wouldBeSuicide = false;

          //Now iterate through the group to update the hash
          Loc cur = adj;
          do {
            hash ^= ZOBRIST_BOARD_HASH[cur][opp];
            cur = next_in_chain[cur];
          } while (cur != adj);
        }
      }
    }
  }

  //Update hash for suicidal moves
  if(wouldBeSuicide) {
    assert(numCapturedGroups == 0);

    for(int i = 0; i < 4; i++) {
      Loc adj = loc + adj_offsets[i];
      //Suicide capture!
      if(colors[adj] == pla && getNumLiberties(adj) == 1) {
        //Make sure we haven't already counted it
        Loc head = chain_head[adj];
        bool alreadyFound = false;
        for(int j = 0; j<numCapturedGroups; j++) {
          if(capturedGroupHeads[j] == head)
          {alreadyFound = true; break;}
        }
        if(!alreadyFound) {
          capturedGroupHeads[numCapturedGroups++] = head;

          //Now iterate through the group to update the hash
          Loc cur = adj;
          do {
            hash ^= ZOBRIST_BOARD_HASH[cur][pla];
            cur = next_in_chain[cur];
          } while (cur != adj);
        }
      }
    }

    //Don't forget the stone we'd place would also die
    hash ^= ZOBRIST_BOARD_HASH[loc][pla];
  }

  return hash;
}

//Plays the specified move, assuming it is legal.
void Board::playMoveAssumeLegal(Loc loc, Player pla)
{
  //Pass?
  if(loc == PASS_LOC)
  {
    ko_loc = NULL_LOC;
    return;
  }

  Player opp = getOpp(pla);

  //Add the new stone as an independent group
  colors[loc] = pla;
  pos_hash ^= ZOBRIST_BOARD_HASH[loc][pla];
  chain_data[loc].owner = pla;
  chain_data[loc].num_locs = 1;
  chain_data[loc].num_liberties = getNumImmediateLiberties(loc);
  chain_head[loc] = loc;
  next_in_chain[loc] = loc;
  empty_list.remove(loc);

  //Merge with surrounding friendly chains and capture any necessary opp chains
  int num_captured = 0; //Number of stones captured
  Loc possible_ko_loc = NULL_LOC;  //What location a ko ban might become possible in
  int num_opps_seen = 0;  //How many opp chains we have seen so far
  Loc opp_heads_seen[4];   //Heads of the opp chains seen so far

  for(int i = 0; i < 4; i++)
  {
    int adj = loc + adj_offsets[i];

    //Friendly chain!
    if(colors[adj] == pla)
    {
      //Already merged?
      if(chain_head[adj] == chain_head[loc])
        continue;

      //Otherwise, eat one liberty and merge them
      chain_data[chain_head[adj]].num_liberties--;
      mergeChains(adj,loc);
    }

    //Opp chain!
    else if(colors[adj] == opp)
    {
      Loc opp_head = chain_head[adj];

      //Have we seen it already?
      bool seen = false;
      for(int j = 0; j<num_opps_seen; j++)
        if(opp_heads_seen[j] == opp_head)
        {seen = true; break;}

      if(seen)
        continue;

      //Not already seen! Eat one liberty from it and mark it as seen
      chain_data[opp_head].num_liberties--;
      opp_heads_seen[num_opps_seen++] = opp_head;

      //Kill it?
      if(getNumLiberties(adj) == 0)
      {
        num_captured += removeChain(adj);
        possible_ko_loc = adj;
      }
    }
  }

  //We have a ko if 1 stone was captured and the capturing move is one isolated stone
  //And the capturing move itself now only has one liberty
  if(num_captured == 1 && chain_data[chain_head[loc]].num_locs == 1 && chain_data[chain_head[loc]].num_liberties == 1)
    ko_loc = possible_ko_loc;
  else
    ko_loc = NULL_LOC;

  if(pla == P_BLACK)
    numWhiteCaptures += num_captured;
  else
    numBlackCaptures += num_captured;

  //Handle suicide
  if(getNumLiberties(loc) == 0) {
    int numSuicided = chain_data[chain_head[loc]].num_locs;
    removeChain(loc);

    if(pla == P_BLACK)
      numBlackCaptures += numSuicided;
    else
      numWhiteCaptures += numSuicided;
  }
}

int Board::getNumImmediateLiberties(Loc loc) const
{
  int num_libs = 0;
  for(int i = 0; i < 4; i++)
    if(colors[loc + adj_offsets[i]] == C_EMPTY)
      num_libs++;

  return num_libs;
}

int Board::countHeuristicConnectionLibertiesX2(Loc loc, Player pla) const
{
  int num_libsX2 = 0;
  for(int i = 0; i < 4; i++) {
    Loc adj = loc + adj_offsets[i];
    if(colors[adj] == pla) {
      int libs = chain_data[chain_head[adj]].num_liberties;
      if(libs > 1)
        num_libsX2 += libs * 2 - 3;
    }
  }
  return num_libsX2;
}

//Loc is a liberty of head's chain if loc is empty and adjacent to a stone of head.
//Assumes loc is empty
bool Board::isLibertyOf(Loc loc, Loc head) const
{
  Loc adj;
  adj = loc + adj_offsets[0];
  if(colors[adj] == colors[head] && chain_head[adj] == head)
    return true;
  adj = loc + adj_offsets[1];
  if(colors[adj] == colors[head] && chain_head[adj] == head)
    return true;
  adj = loc + adj_offsets[2];
  if(colors[adj] == colors[head] && chain_head[adj] == head)
    return true;
  adj = loc + adj_offsets[3];
  if(colors[adj] == colors[head] && chain_head[adj] == head)
    return true;

  return false;
}

void Board::mergeChains(Loc loc1, Loc loc2)
{
  //Find heads
  Loc head1 = chain_head[loc1];
  Loc head2 = chain_head[loc2];

  assert(head1 != head2);
  assert(chain_data[head1].owner == chain_data[head2].owner);

  //Make sure head2 is the smaller chain.
  if(chain_data[head1].num_locs < chain_data[head2].num_locs)
  {
    Loc temp = head1;
    head1 = head2;
    head2 = temp;
  }

  //Iterate through each stone of head2's chain to make it a member of head1's chain.
  //Count new liberties for head1 as we go.
  chain_data[head1].num_locs += chain_data[head2].num_locs;
  int numNewLiberties = 0;
  Loc loc = head2;
  while(true)
  {
    //Any adjacent liberty is a new liberty for head1 if it is not adjacent to a stone of head1
    for(int i = 0; i<4; i++)
    {
      Loc adj = loc + adj_offsets[i];
      if(colors[adj] == C_EMPTY && !isLibertyOf(adj,head1))
        numNewLiberties++;
    }

    //Now, add this stone to head1.
    chain_head[loc] = head1;

    //If are not back around, we are done.
    if(next_in_chain[loc] != head2)
      loc = next_in_chain[loc];
    else
      break;
  }

  //Add in the liberties
  chain_data[head1].num_liberties += numNewLiberties;

  //We link up (head1 -> next1 -> ... -> last1 -> head1) and (head2 -> next2 -> ... -> last2 -> head2)
  //as: head1 -> head2 -> next2 -> ... -> last2 -> next1 -> ... -> last1 -> head1
  //loc is now last_2
  next_in_chain[loc] = next_in_chain[head1];
  next_in_chain[head1] = head2;
}

//Returns number of stones captured
int Board::removeChain(Loc loc)
{
  int num_stones_removed = 0; //Num stones removed
  Player opp = getOpp(colors[loc]);

  //Walk around the chain...
  Loc cur = loc;
  do
  {
    //Empty out this location
    pos_hash ^= ZOBRIST_BOARD_HASH[cur][colors[cur]];
    colors[cur] = C_EMPTY;
    num_stones_removed++;
    empty_list.add(cur);

    //For each distinct opp chain around, add a liberty to it.
    changeSurroundingLiberties(cur,opp,+1);

    cur = next_in_chain[cur];

  } while (cur != loc);

  return num_stones_removed;
}

//Remove a single stone, even a stone part of a larger group.
void Board::removeSingleStone(Loc loc)
{
  Player pla = colors[loc];

  //Save the entire chain's stone locations
  int num_locs = chain_data[chain_head[loc]].num_locs;
  int locs[MAX_PLAY_SIZE];
  int idx = 0;
  Loc cur = loc;
  do
  {
    locs[idx++] = cur;
    cur = next_in_chain[cur];
  } while (cur != loc);
  assert(idx == num_locs);

  //Delete the entire chain
  removeChain(loc);

  //Then add all the other stones back one by one.
  for(int i = 0; i<num_locs; i++) {
    if(locs[i] != loc)
      playMoveAssumeLegal(locs[i],pla);
  }
}

//Add a chain of the given player to the given region of empty space, floodfilling it.
//Assumes that this region does not border any chains of the desired color already
void Board::addChain(Loc loc, Player pla)
{
  chain_data[loc].num_liberties = 0;
  chain_data[loc].num_locs = 0;
  chain_data[loc].owner = pla;

  //Add a chain with links front -> ... -> loc -> loc with all head pointers towards loc
  Loc front = addChainHelper(loc, loc, loc, pla);

  //Now, we make loc point to front, and that completes the circle!
  next_in_chain[loc] = front;
}

//Floodfill a chain of the given color into this region of empty spaces
//Make the specified loc the head for all the chains and updates the chainData of head with the number of stones.
//Does NOT connect the stones into a circular list. Rather, it produces an linear linked list with the tail pointing
//to tailTarget, and returns the head of the list. The tail is guaranteed to be loc.
Loc Board::addChainHelper(Loc head, Loc tailTarget, Loc loc, Player pla)
{
  //Add stone here
  colors[loc] = pla;
  pos_hash ^= ZOBRIST_BOARD_HASH[loc][pla];
  chain_head[loc] = head;
  chain_data[head].num_locs++;
  next_in_chain[loc] = tailTarget;
  empty_list.remove(loc);

  //Eat opp liberties
  changeSurroundingLiberties(loc,getOpp(pla),-1);

  //Recursively add stones around us.
  Loc nextTailTarget = loc;
  for(int i = 0; i<4; i++)
  {
    Loc adj = loc + adj_offsets[i];
    if(colors[adj] == C_EMPTY)
      nextTailTarget = addChainHelper(head,nextTailTarget,adj,pla);
  }
  return nextTailTarget;
}

//Floods through a chain of the specified player already on the board
//rebuilding its links and counting its liberties as we go.
//Requires that all their heads point towards
//some invalid location, such as NULL_LOC or a location not of color.
//The head of the chain will be loc.
void Board::rebuildChain(Loc loc, Player pla)
{
  chain_data[loc].num_liberties = 0;
  chain_data[loc].num_locs = 0;
  chain_data[loc].owner = pla;

  //Rebuild chain with links front -> ... -> loc -> loc with all head pointers towards loc
  Loc front = rebuildChainHelper(loc, loc, loc, pla);

  //Now, we make loc point to front, and that completes the circle!
  next_in_chain[loc] = front;
}

//Does same thing as addChain, but floods through a chain of the specified color already on the board
//rebuilding its links and also counts its liberties as we go. Requires that all their heads point towards
//some invalid location, such as NULL_LOC or a location not of color.
Loc Board::rebuildChainHelper(Loc head, Loc tailTarget, Loc loc, Player pla)
{
  Loc adj0 = loc + adj_offsets[0];
  Loc adj1 = loc + adj_offsets[1];
  Loc adj2 = loc + adj_offsets[2];
  Loc adj3 = loc + adj_offsets[3];

  //Count new liberties
  int numHeadLibertiesToAdd = 0;
  if(colors[adj0] == C_EMPTY && !isLibertyOf(adj0,head)) numHeadLibertiesToAdd++;
  if(colors[adj1] == C_EMPTY && !isLibertyOf(adj1,head)) numHeadLibertiesToAdd++;
  if(colors[adj2] == C_EMPTY && !isLibertyOf(adj2,head)) numHeadLibertiesToAdd++;
  if(colors[adj3] == C_EMPTY && !isLibertyOf(adj3,head)) numHeadLibertiesToAdd++;
  chain_data[head].num_liberties += numHeadLibertiesToAdd;

  //Add stone here to the chain by setting its head
  chain_head[loc] = head;
  chain_data[head].num_locs++;
  next_in_chain[loc] = tailTarget;

  //Recursively add stones around us.
  Loc nextTailTarget = loc;
  if(colors[adj0] == pla && chain_head[adj0] != head) nextTailTarget = rebuildChainHelper(head,nextTailTarget,adj0,pla);
  if(colors[adj1] == pla && chain_head[adj1] != head) nextTailTarget = rebuildChainHelper(head,nextTailTarget,adj1,pla);
  if(colors[adj2] == pla && chain_head[adj2] != head) nextTailTarget = rebuildChainHelper(head,nextTailTarget,adj2,pla);
  if(colors[adj3] == pla && chain_head[adj3] != head) nextTailTarget = rebuildChainHelper(head,nextTailTarget,adj3,pla);
  return nextTailTarget;
}

//Apply the specified delta to the liberties of all adjacent groups of the specified color
void Board::changeSurroundingLiberties(Loc loc, Player pla, int delta)
{
  Loc adj0 = loc + adj_offsets[0];
  Loc adj1 = loc + adj_offsets[1];
  Loc adj2 = loc + adj_offsets[2];
  Loc adj3 = loc + adj_offsets[3];

  if(colors[adj0] == pla)
    chain_data[chain_head[adj0]].num_liberties += delta;
  if(colors[adj1] == pla
     && !(colors[adj0] == pla && chain_head[adj0] == chain_head[adj1]))
    chain_data[chain_head[adj1]].num_liberties += delta;
  if(colors[adj2] == pla
     && !(colors[adj0] == pla && chain_head[adj0] == chain_head[adj2])
     && !(colors[adj1] == pla && chain_head[adj1] == chain_head[adj2]))
    chain_data[chain_head[adj2]].num_liberties += delta;
  if(colors[adj3] == pla
     && !(colors[adj0] == pla && chain_head[adj0] == chain_head[adj3])
     && !(colors[adj1] == pla && chain_head[adj1] == chain_head[adj3])
     && !(colors[adj2] == pla && chain_head[adj2] == chain_head[adj3]))
    chain_data[chain_head[adj3]].num_liberties += delta;
}


Board::PointList::PointList()
{
  std::memset(list_, NULL_LOC, sizeof(list_));
  std::memset(indices_, -1, sizeof(indices_));
  size_ = 0;
}

Board::PointList::PointList(const Board::PointList& other)
{
  std::memcpy(list_, other.list_, sizeof(list_));
  std::memcpy(indices_, other.indices_, sizeof(indices_));
  size_ = other.size_;
}

void Board::PointList::operator=(const Board::PointList& other)
{
  if(this == &other)
    return;
  std::memcpy(list_, other.list_, sizeof(list_));
  std::memcpy(indices_, other.indices_, sizeof(indices_));
  size_ = other.size_;
}

void Board::PointList::add(Loc loc)
{
  //assert (size_ < MAX_PLAY_SIZE);
  list_[size_] = loc;
  indices_[loc] = size_;
  size_++;
}

void Board::PointList::remove(Loc loc)
{
  //assert(size_ >= 0);
  int index = indices_[loc];
  //assert(index >= 0 && index < size_);
  //assert(list_[index] == loc);
  Loc end_loc = list_[size_-1];
  list_[index] = end_loc;
  list_[size_-1] = NULL_LOC;
  indices_[end_loc] = index;
  indices_[loc] = -1;
  size_--;
}

int Board::PointList::size() const
{
  return size_;
}

Loc& Board::PointList::operator[](int n)
{
  assert (n < size_);
  return list_[n];
}

bool Board::PointList::contains(Loc loc) const {
  return indices_[loc] != -1;
}

Loc Location::getLoc(int x, int y, int x_size)
{
  return (x+1) + (y+1)*(x_size+1);
}
int Location::getX(Loc loc, int x_size)
{
  return (loc % (x_size+1)) - 1;
}
int Location::getY(Loc loc, int x_size)
{
  return (loc / (x_size+1)) - 1;
}
void Location::getAdjacentOffsets(short adj_offsets[8], int x_size)
{
  adj_offsets[0] = -(x_size+1);
  adj_offsets[1] = -1;
  adj_offsets[2] = 1;
  adj_offsets[3] = (x_size+1);
  adj_offsets[4] = -(x_size+1)-1;
  adj_offsets[5] = -(x_size+1)+1;
  adj_offsets[6] = (x_size+1)-1;
  adj_offsets[7] = (x_size+1)+1;
}

bool Location::isAdjacent(Loc loc0, Loc loc1, int x_size)
{
  return loc0 == loc1 - (x_size+1) || loc0 == loc1 - 1 || loc0 == loc1 + 1 || loc0 == loc1 + (x_size+1);
}

//TACTICAL STUFF--------------------------------------------------------------------

//Helper, find liberties of group at loc. Fills in buf, returns the number of liberties.
//bufStart is where to start checking to avoid duplicates. bufIdx is where to start actually writing.
int Board::findLiberties(Loc loc, vector<Loc>& buf, int bufStart, int bufIdx) const {
  int numFound = 0;
  Loc cur = loc;
  do
  {
    for(int i = 0; i < 4; i++) {
      Loc lib = cur + adj_offsets[i];
      if(colors[lib] == C_EMPTY) {
        //Check for dups
        bool foundDup = false;
        for(int j = bufStart; j < bufIdx+numFound; j++) {
          if(buf[j] == lib) {
            foundDup = true;
            break;
          }
        }
        if(!foundDup) {
          if(bufIdx+numFound >= buf.size())
            buf.resize(buf.size() * 3/2 + 64);
          buf[bufIdx+numFound] = lib;
          numFound++;
        }
      }
    }

    cur = next_in_chain[cur];
  } while (cur != loc);

  return numFound;
}

//Helper, find captures that gain liberties for the group at loc. Fills in result, returns the number of captures.
//bufStart is where to start checking to avoid duplicates. bufIdx is where to start actually writing.
int Board::findLibertyGainingCaptures(Loc loc, vector<Loc>& buf, int bufStart, int bufIdx) const {
  Player opp = getOpp(colors[loc]);

  //For performance, avoid checking for captures on any chain twice
  //int arrSize = x_size*y_size;
  Loc chainHeadsChecked[MAX_PLAY_SIZE];
  int numChainHeadsChecked = 0;

  int numFound = 0;
  Loc cur = loc;
  do
  {
    for(int i = 0; i < 4; i++) {
      Loc adj = cur + adj_offsets[i];
      if(colors[adj] == opp) {
        Loc head = chain_head[adj];
        if(chain_data[head].num_liberties == 1) {
          bool alreadyChecked = false;
          for(int j = 0; j<numChainHeadsChecked; j++) {
            if(chainHeadsChecked[j] == head) {
              alreadyChecked = true;
              break;
            }
          }
          if(!alreadyChecked) {
            //Capturing moves are precisely the liberties of the groups around us with 1 liberty.
            numFound += findLiberties(adj, buf, bufStart, bufIdx+numFound);
            chainHeadsChecked[numChainHeadsChecked++] = head;
          }
        }
      }
    }

    cur = next_in_chain[cur];
  } while (cur != loc);

  return numFound;
}

//Helper, does the group at loc have at least one opponent group adjacent to it in atari?
bool Board::hasLibertyGainingCaptures(Loc loc) const {
  Player opp = getOpp(colors[loc]);
  Loc cur = loc;
  do
  {
    for(int i = 0; i < 4; i++) {
      Loc adj = cur + adj_offsets[i];
      if(colors[adj] == opp) {
        Loc head = chain_head[adj];
        if(chain_data[head].num_liberties == 1)
          return true;
      }
    }
    cur = next_in_chain[cur];
  } while (cur != loc);

  return false;
}

bool Board::searchIsLadderCapturedAttackerFirst2Libs(Loc loc, vector<Loc>& buf, vector<Loc>& workingMoves) {
  if(loc < 0 || loc >= MAX_ARR_SIZE)
    return false;
  if(colors[loc] != C_BLACK && colors[loc] != C_WHITE)
    return false;
  if(chain_data[chain_head[loc]].num_liberties != 2)
    return false;

  //Make it so that pla is always the defender
  Player pla = colors[loc];
  Player opp = getOpp(pla);

  int numLibs = findLiberties(loc,buf,0,0);
  assert(numLibs == 2);

  Loc move0 = buf[0];
  Loc move1 = buf[1];
  bool move0Works = false;
  bool move1Works = false;

  //Suicide never relevant for ladders
  //Attacker: A suicide move cannot reduce the defender's liberties
  //Defender: A suicide move cannot gain liberties
  bool isMultiStoneSuicideLegal = false;
  if(isLegal(move0,opp,isMultiStoneSuicideLegal)) {
    MoveRecord record = playMoveRecorded(move0,opp);
    move0Works = searchIsLadderCaptured(loc,true,buf);
    undo(record);
  }
  if(isLegal(move1,opp,isMultiStoneSuicideLegal)) {
    MoveRecord record = playMoveRecorded(move1,opp);
    move1Works = searchIsLadderCaptured(loc,true,buf);
    undo(record);
  }

  if(move0Works || move1Works) {
    workingMoves.clear();
    if(move0Works)
      workingMoves.push_back(move0);
    if(move1Works)
      workingMoves.push_back(move1);
    return true;
  }
  return false;
}

bool Board::searchIsLadderCaptured(Loc loc, bool defenderFirst, vector<Loc>& buf) {
  if(loc < 0 || loc >= MAX_ARR_SIZE)
    return false;
  if(colors[loc] != C_BLACK && colors[loc] != C_WHITE)
    return false;

  if(chain_data[chain_head[loc]].num_liberties > 2 || (defenderFirst && chain_data[chain_head[loc]].num_liberties > 1))
    return false;

  //Make it so that pla is always the defender
  Player pla = colors[loc];
  Player opp = getOpp(pla);

  //Clear the ko loc for the defender at the root node - assume all kos work for the defender
  Loc ko_loc_saved = ko_loc;
  if(defenderFirst)
    ko_loc = NULL_LOC;

  //Stack for the search. These point to lists of possible moves to search at each level of the stack, indices refer to indices in [buf].
  int stackSize = x_size*y_size*3/2+1; //A bit bigger due to paranoia about recaptures making the sequence longer.
  static constexpr int arrSize = MAX_PLAY_SIZE * 3 / 2 + 1;
  int moveListStarts[arrSize]; //Buf idx of start of list
  int moveListLens[arrSize]; //Len of list
  int moveListCur[arrSize]; //Current move list idx searched, equal to -1 if list has not been generated.
  MoveRecord records[arrSize]; //Records so that we can undo moves as we search back up.
  int stackIdx = 0;
  int searchNodeCount = 0;
  static const int MAX_LADDER_SEARCH_NODE_BUDGET = 25000;

  moveListCur[0] = -1;
  moveListStarts[0] = 0;
  moveListLens[0] = 0;
  bool returnValue = false;
  bool returnedFromDeeper = false;
  // bool print = true;

  while(true) {
    // if(print) cout << ": " << stackIdx << " " << moveListCur[stackIdx] << " " << moveListStarts[stackIdx] << " " << moveListLens[stackIdx] << " " << returnValue << " " << returnedFromDeeper << endl;

    //Returned from the root - so that's the answer
    if(stackIdx <= -1) {
      assert(stackIdx == -1);
      ko_loc = ko_loc_saved;
      return returnValue;
    }

    //If we hit the stack limit, just consider it a failed ladder.
    if(stackIdx >= stackSize-1) {
      returnValue = true; returnedFromDeeper = true; stackIdx--; continue;
    }
    //If we hit a total node count limit, then just assume it doesn't work.
    if(searchNodeCount >= MAX_LADDER_SEARCH_NODE_BUDGET) {
      stackIdx -= 1;
      while(stackIdx >= 0) {
        undo(records[stackIdx]);
        stackIdx -= 1;
      }
      return false;
    }

    bool isDefender = (defenderFirst && (stackIdx % 2) == 0) || (!defenderFirst && (stackIdx % 2) == 1);

    //We just entered this level?
    if(moveListCur[stackIdx] == -1) {
      int libs = chain_data[chain_head[loc]].num_liberties;

      //Base cases.
      //If we are the attacker and the group has only 1 liberty, we already win.
      if(!isDefender && libs <= 1) { returnValue = true; returnedFromDeeper = true; stackIdx--; continue; }
      //If we are the attacker and the group has 3 liberties, we already lose.
      if(!isDefender && libs >= 3) { returnValue = false; returnedFromDeeper = true; stackIdx--; continue; }
      //If we are the defender and the group has 2 liberties, we already win.
      if(isDefender && libs >= 2) { returnValue = false; returnedFromDeeper = true; stackIdx--; continue; }
      //If we are the defender and the attacker left a simple ko point, assume we already win
      //because we don't want to say yes on ladders that depend on kos
      //This should also hopefully prevent any possible infinite loops - I don't know of any infinite loop
      //that would come up in a continuous atari sequence that doesn't ever leave a simple ko point.
      if(isDefender && ko_loc != NULL_LOC) { returnValue = false; returnedFromDeeper = true; stackIdx--; continue; }

      //Otherwise we need to keep searching.
      //Generate the move list. Attacker and defender generate moves on the group's liberties, but only the defender
      //generates moves on surrounding capturable opposing groups.
      int start = moveListStarts[stackIdx];
      int moveListLen = 0;
      if(isDefender) {
        moveListLen = findLibertyGainingCaptures(loc,buf,start,start);
        moveListLen += findLiberties(loc,buf,start,start+moveListLen);

        int lowerBoundLibs;
        int upperBoundLibs;
        //List is always nonempty, and the last element always is the lone liberty of the defender group
        getBoundNumLibertiesAfterPlay(buf[start+moveListLen-1], pla, lowerBoundLibs, upperBoundLibs);
        //Defender immediately wins if there are provably enough libs
        if(lowerBoundLibs >= 3)
        { returnValue = false; returnedFromDeeper = true; stackIdx--; continue; }
        //Attacker immediately wins if defender has not enough libs and there are no alternatives
        if(moveListLen == 1 && upperBoundLibs <= 1)
        { returnValue = true; returnedFromDeeper = true; stackIdx--; continue; }
      }
      else {
        moveListLen += findLiberties(loc,buf,start,start);
        if(moveListLen != 2) {
          cout << *this << endl;
          cout << stackIdx << endl;
          for(int i = 0; i<stackIdx; i++) {
            cout << moveListCur[stackIdx] << " " << moveListStarts[stackIdx] << " " << moveListLens[stackIdx] << " "
                 << Location::toString(buf[moveListStarts[stackIdx] + moveListCur[stackIdx]],*this) << endl;
          }
          cout << "===" << endl;
          checkConsistency();
        }
        assert(moveListLen == 2);

        int libs0 = getNumImmediateLiberties(buf[start]);
        int libs1 = getNumImmediateLiberties(buf[start+1]);

        //If we are the attacker and we're in a double-ko death situation, then assume we win.
        //Both defender liberties must be ko mouths, connecting either ko mouth must not increase the defender's
        //liberties, and none of the attacker's surrounding stones can currently be in atari.
        //This is not complete - there are situations where the defender's connections increase liberties, or where
        //the attacker has stones in atari, but where the defender is still in inescapable atari even if they have
        //a large finite number of ko threats. But it's better than nothing.
        if(libs0 == 0 && libs1 == 0 && wouldBeKoCapture(buf[start],opp) && wouldBeKoCapture(buf[start+1],opp)) {
          if(getNumLibertiesAfterPlay(buf[start],pla,3) <= 2 && getNumLibertiesAfterPlay(buf[start+1],pla,3) <= 2) {
            if(!hasLibertyGainingCaptures(loc))
            { returnValue = true; returnedFromDeeper = true; stackIdx--; continue; }
          }
        }

        //Early quitouts if the liberties are not adjacent
        //(so that filling one doesn't fill an immediate liberty of the other)
        if(!Location::isAdjacent(buf[start],buf[start+1],x_size)) {
          //We lose automatically if both escapes get the defender too many libs
          if(libs0 >= 3 && libs1 >= 3)
          { returnValue = false; returnedFromDeeper = true; stackIdx--; continue; }
          //Move 1 is not possible, so shrink the list
          else if(libs0 >= 3)
          { moveListLen = 1; }
          //Move 0 is not possible, so swap and shrink the list
          else if(libs1 >= 3)
          { buf[start] = buf[start+1]; moveListLen = 1; }
        }
        //Order the two moves based on a simple heuristic - for each neighboring group with any liberties
        //count that the opponent could connect to, count liberties - 1.5.
        if(moveListLen > 1) {
          libs0 = libs0 * 2 + countHeuristicConnectionLibertiesX2(buf[start],pla);
          libs1 = libs1 * 2 + countHeuristicConnectionLibertiesX2(buf[start+1],pla);
          if(libs1 > libs0) {
            int tmp = buf[start];
            buf[start] = buf[start+1];
            buf[start+1] = tmp;
          }
        }
      }
      moveListLens[stackIdx] = moveListLen;

      //And indicate to begin search on the first move generated.
      moveListCur[stackIdx] = 0;
    }
    //Else, we returned from a deeper level (or the same level, via illegal move)
    else {
      assert(moveListCur[stackIdx] >= 0);
      assert(moveListCur[stackIdx] < moveListLens[stackIdx]);
      //If we returned from deeper we need to undo the move we made
      if(returnedFromDeeper)
        undo(records[stackIdx]);

      //Defender has a move that is not ladder captured?
      if(isDefender && !returnValue) {
        //Return! (returnValue is still false, as desired)
        returnedFromDeeper = true;
        stackIdx--;
        continue;
      }
      //Attacker has a move that does ladder capture?
      if(!isDefender && returnValue) {
        //Return! (returnValue is still true, as desired)
        returnedFromDeeper = true;
        stackIdx--;
        continue;
      }

      //Move on to the next move to search
      moveListCur[stackIdx]++;
    }

    //If there is no next move to search, then we lose.
    if(moveListCur[stackIdx] >= moveListLens[stackIdx]) {
      //For a defender, that means a ladder capture.
      //For an attacker, that means no ladder capture found.
      returnValue = isDefender;
      returnedFromDeeper = true;
      stackIdx--;
      continue;
    }

    //Otherwise we do have an next move to search. Grab it.
    Loc move = buf[moveListStarts[stackIdx] + moveListCur[stackIdx]];
    Player p = (isDefender ? pla : opp);

    // if(print) cout << "play " << Location::getX(move,19) << " " << Location::getY(move,19) << " " << p << endl;

    //Illegal move - treat it the same as a failed move, but don't return up a level so that we
    //loop again and just try the next move.
    bool isMultiStoneSuicideLegal = false;
    if(!isLegal(move,p,isMultiStoneSuicideLegal)) {
      returnValue = isDefender;
      returnedFromDeeper = false;
      // if(print) cout << "illegal " << endl;
      continue;
    }

    //Play and record the move!
    records[stackIdx] = playMoveRecorded(move,p);
    searchNodeCount++;

    //And recurse to the next level
    stackIdx++;
    moveListCur[stackIdx] = -1;
    moveListStarts[stackIdx] = moveListStarts[stackIdx-1] + moveListLens[stackIdx-1];
    moveListLens[stackIdx] = 0;
  }

}

void Board::calculateArea(Color* result, bool nonPassAliveStones, bool safeBigTerritories, bool unsafeBigTerritories, bool isMultiStoneSuicideLegal) const {
  for(int i = 0; i<MAX_ARR_SIZE; i++)
    result[i] = C_EMPTY;
  calculateAreaForPla(P_BLACK,safeBigTerritories,unsafeBigTerritories,isMultiStoneSuicideLegal,result);
  calculateAreaForPla(P_WHITE,safeBigTerritories,unsafeBigTerritories,isMultiStoneSuicideLegal,result);

  if(nonPassAliveStones) {
    for(int y = 0; y < y_size; y++) {
      for(int x = 0; x < x_size; x++) {
        Loc loc = Location::getLoc(x,y,x_size);
        if(result[loc] == C_EMPTY)
          result[loc] = colors[loc];
      }
    }
  }
}

//This marks pass-alive stones, pass-alive territory always.
//If safeBigTerritories, marks empty regions bordered by pla stones and no opp stones, where all pla stones are pass-alive.
//If unsafeBigTerritories, marks empty regions bordered by pla stones and no opp stones, but ONLY on locations in result that are C_EMPTY.
//The reason for this is to avoid overwriting the opponent's pass-alive territory in situations like this:
// .ox.x.x
// oxxxxxx
// xx.....
//The top left corner is black's pass-alive territory. It's also an empty region bordered only by white, but we should not mark
//it as white's unsafeBigTerritory because it's already marked as black's pass alive territory.

void Board::calculateAreaForPla(Player pla, bool safeBigTerritories, bool unsafeBigTerritories, bool isMultiStoneSuicideLegal, Color* result) const {
  Color opp = getOpp(pla);

  //First compute all empty-or-opp regions

  //For each loc, if it's empty or opp, the head of the region
  Loc regionHeadByLoc[MAX_ARR_SIZE];
  //For each loc, if it's empty or opp, the next empty or opp belonging to the same region
  Loc nextEmptyOrOpp[MAX_ARR_SIZE];
  //Does this border a pla group that has been marked as not pass alive?
  bool bordersNonPassAlivePlaByHead[MAX_ARR_SIZE];

  //A list for each region head, indicating which pla group heads the region is vital for.
  //A region is vital for a pla group if all its spaces are adjacent to that pla group.
  //All lists are concatenated together, the most we can have is bounded by (MAX_LEN * MAX_LEN+1) / 2
  //independent regions, each one vital for at most 4 pla groups, add some extra just in case.
  static constexpr int maxRegions = (MAX_LEN * MAX_LEN + 1)/2 + 1;
  static constexpr int vitalForPlaHeadsListsMaxLen = maxRegions * 4;
  Loc vitalForPlaHeadsLists[vitalForPlaHeadsListsMaxLen];
  int vitalForPlaHeadsListsTotal = 0;

  //A list of region heads
  int numRegions = 0;
  Loc regionHeads[maxRegions];
  //Start indices and list lengths in vitalForPlaHeadsLists
  uint16_t vitalStart[maxRegions];
  uint16_t vitalLen[maxRegions];
  //For each region, are there 0, 1, or 2+ spaces of that region not bordering any pla?
  uint8_t numInternalSpacesMax2[maxRegions];
  bool containsOpp[maxRegions];

  for(int i = 0; i<MAX_ARR_SIZE; i++) {
    regionHeadByLoc[i] = NULL_LOC;
    nextEmptyOrOpp[i] = NULL_LOC;
    bordersNonPassAlivePlaByHead[i] = false;
  }

  auto isAdjacentToPlaHead = [pla,this](Loc loc, Loc plaHead) {
    for(int i = 0; i<4; i++) {
      Loc adj = loc + adj_offsets[i];
      if(colors[adj] == pla && chain_head[adj] == plaHead)
        return true;
    }
    return false;
  };

  //Recursively trace maximal non-pla regions of the board and record their properties and join them into a
  //linked list through nextEmptyOrOpp.
  //Takes as input the location serving as the head, the tip node of the linked list so far, the next loc, and the
  //numeric index of the region
  //Returns the loc serving as the current tip node ("tailTarget") of the linked list.
  std::function<Loc(Loc,Loc,Loc,int)> buildRegion;
  buildRegion = [pla,opp,isMultiStoneSuicideLegal,
                 &regionHeadByLoc,
                 &vitalForPlaHeadsLists,
                 &vitalStart,&vitalLen,&numInternalSpacesMax2,&containsOpp,
                 this,
                 &isAdjacentToPlaHead,&nextEmptyOrOpp,&buildRegion](Loc head, Loc tailTarget, Loc loc, int regionIdx) -> Loc {
    //Already traced this location, skip
    if(regionHeadByLoc[loc] != NULL_LOC)
      return tailTarget;
    regionHeadByLoc[loc] = head;

    //First, filter out any pla heads it turns out we're not vital for because we're not adjacent to them
    //In the case where suicide is allowed, we only do this filtering on intersections that are actually empty
    {
      if(isMultiStoneSuicideLegal || colors[loc] == C_EMPTY) {
        uint16_t vStart = vitalStart[regionIdx];
        uint16_t oldVLen = vitalLen[regionIdx];
        uint16_t newVLen = 0;
        for(uint16_t i = 0; i<oldVLen; i++) {
          if(isAdjacentToPlaHead(loc,vitalForPlaHeadsLists[vStart+i])) {
            vitalForPlaHeadsLists[vStart+newVLen] = vitalForPlaHeadsLists[vStart+i];
            newVLen += 1;
          }
        }
        vitalLen[regionIdx] = newVLen;
      }
    }

    //Determine if this point is internal, unless we already have many internal points
    if(numInternalSpacesMax2[regionIdx] < 2) {
      bool isInternal = true;
      for(int i = 0; i<4; i++)
      {
        Loc adj = loc + adj_offsets[i];
        if(colors[adj] == pla) {
          isInternal = false;
          break;
        }
      }
      if(isInternal)
        numInternalSpacesMax2[regionIdx] += 1;
    }

    if(colors[loc] == opp)
      containsOpp[regionIdx] = true;

    //Next, recurse everywhere
    nextEmptyOrOpp[loc] = tailTarget;
    Loc nextTailTarget = loc;
    for(int i = 0; i<4; i++)
    {
      Loc adj = loc + adj_offsets[i];
      if(colors[adj] == C_EMPTY || colors[adj] == opp)
        nextTailTarget = buildRegion(head,nextTailTarget,adj,regionIdx);
    }
    return nextTailTarget;
  };

  bool atLeastOnePla = false;
  for(int y = 0; y < y_size; y++) {
    for(int x = 0; x < x_size; x++) {
      Loc loc = Location::getLoc(x,y,x_size);
      if(regionHeadByLoc[loc] != NULL_LOC)
        continue;
      if(colors[loc] != C_EMPTY) {
        atLeastOnePla |= (colors[loc] == pla);
        continue;
      }
      int regionIdx = numRegions;
      numRegions++;
      assert(numRegions <= maxRegions);

      //Initialize region metadata
      Loc head = loc;
      regionHeads[regionIdx] = head;
      vitalStart[regionIdx] = vitalForPlaHeadsListsTotal;
      vitalLen[regionIdx] = 0;
      numInternalSpacesMax2[regionIdx] = 0;
      containsOpp[regionIdx] = false;

      //Fill in all adjacent pla heads as vital, which will get filtered during buildRegion
      {
        uint16_t vStart = vitalStart[regionIdx];
        assert(vStart + 4 <= vitalForPlaHeadsListsMaxLen);
        uint16_t initialVLen = 0;
        for(int i = 0; i<4; i++) {
          Loc adj = loc + adj_offsets[i];
          if(colors[adj] == pla) {
            Loc plaHead = chain_head[adj];
            bool alreadyPresent = false;
            for(int j = 0; j<initialVLen; j++) {
              if(vitalForPlaHeadsLists[vStart+j] == plaHead) {
                alreadyPresent = true;
                break;
              }
            }
            if(!alreadyPresent) {
              vitalForPlaHeadsLists[vStart+initialVLen] = plaHead;
              initialVLen += 1;
            }
          }
        }
        vitalLen[regionIdx] = initialVLen;
      }
      Loc tailTarget = buildRegion(head,head,loc,regionIdx);
      nextEmptyOrOpp[head] = tailTarget;

      vitalForPlaHeadsListsTotal += vitalLen[regionIdx];

      // for(int k = 0; k<vitalLen[regionIdx]; k++)
      //   cout << Location::toString(head,x_size) << "is vital for" << Location::toString(vitalForPlaHeadsLists[vitalStart[regionIdx]+k],x_size) << endl;
    }
  }

  //Also accumulate all player heads
  int numPlaHeads = 0;
  Loc allPlaHeads[MAX_PLAY_SIZE];
  {
    //Accumulate with duplicates
    for(int y = 0; y < y_size; y++) {
      for(int x = 0; x < x_size; x++) {
        Loc loc = Location::getLoc(x,y,x_size);
        if(colors[loc] == pla) {
          allPlaHeads[numPlaHeads++] = chain_head[loc];
        }
      }
    }
    //Filter duplicates
    std::sort(allPlaHeads,allPlaHeads+numPlaHeads);
    int newNumPlaHeads = 0;
    Loc prevHead = NULL_LOC;
    for(int i = 0; i<numPlaHeads; i++) {
      if(allPlaHeads[i] != prevHead) {
        allPlaHeads[newNumPlaHeads] = allPlaHeads[i];
        newNumPlaHeads++;
      }
      prevHead = allPlaHeads[i];
    }
    numPlaHeads = newNumPlaHeads;
  }
<<<<<<< HEAD
  bool plaHasBeenKilled[MAX_PLAY_SIZE];
=======
  bool plaHasBeenKilled[numPlaHeads+1]; //+1 to avoid 0 length array
>>>>>>> 0170bf03
  for(int i = 0; i<numPlaHeads; i++)
    plaHasBeenKilled[i] = false;

  //Now, we can begin the benson iteration
  uint16_t vitalCountByPlaHead[MAX_ARR_SIZE];
  while(true) {
    //Zero out vital liberties by head
    for(int i = 0; i<numPlaHeads; i++)
      vitalCountByPlaHead[allPlaHeads[i]] = 0;

    //Walk all regions that are still bordered only by pass-alive stuff and accumulate a vital liberty to each pla it is vital for.
    for(int i = 0; i<numRegions; i++) {
      Loc head = regionHeads[i];
      if(bordersNonPassAlivePlaByHead[head])
        continue;

      int vStart = vitalStart[i];
      int vLen = vitalLen[i];
      for(int j = 0; j<vLen; j++) {
        Loc plaHead = vitalForPlaHeadsLists[vStart+j];
        vitalCountByPlaHead[plaHead] += 1;
      }
    }

    //Walk all player heads and kill them if they haven't accumulated at least 2 vital liberties
    bool killedAnything = false;
    for(int i = 0; i<numPlaHeads; i++) {
      //Already killed - skip
      if(plaHasBeenKilled[i])
        continue;

      Loc plaHead = allPlaHeads[i];
      if(vitalCountByPlaHead[plaHead] < 2) {
        plaHasBeenKilled[i] = true;
        killedAnything = true;
        //Walk the pla chain to update bordering regions
        Loc cur = plaHead;
        do {
          for(int j = 0; j<4; j++) {
            Loc adj = cur + adj_offsets[j];
            if(colors[adj] == C_EMPTY || colors[adj] == opp)
              bordersNonPassAlivePlaByHead[regionHeadByLoc[adj]] = true;
          }
          cur = next_in_chain[cur];
        } while (cur != plaHead);
      }
    }

    if(!killedAnything)
      break;
  }

  //Mark result with pass-alive groups
  for(int i = 0; i<numPlaHeads; i++) {
    if(!plaHasBeenKilled[i]) {
      Loc plaHead = allPlaHeads[i];
      Loc cur = plaHead;
      do {
        result[cur] = pla;
        cur = next_in_chain[cur];
      } while (cur != plaHead);
    }
  }

  //Mark result with territory
  for(int i = 0; i<numRegions; i++) {
    Loc head = regionHeads[i];

    //Mark pass alive territory and pass-alive stones and large empty regions bordered only own pass-alive stones unconditionally
    //These should be mutually exclusive with these same regions but for the opponent, so this is safe.
    //We need to mark unconditionally since we WILL sometimes overwrite points of the opponent's color marked earlier, in the
    //case that the opponent was marking unsafeBigTerritories and marked an empty spot surrounded by a pass-dead group.
    bool shouldMark = numInternalSpacesMax2[i] <= 1 && atLeastOnePla && !bordersNonPassAlivePlaByHead[head];
    shouldMark = shouldMark || (safeBigTerritories && atLeastOnePla && !containsOpp[i] && !bordersNonPassAlivePlaByHead[head]);
    if(shouldMark) {
      Loc cur = head;
      do {
        result[cur] = pla;
        cur = nextEmptyOrOpp[cur];
      } while (cur != head);
    }
    else {
      //Mark unsafeBigTerritories only if the region is empty, to avoid overwriting regions that the opponent identified
      //as their pass-alive-territory.
      bool shouldMarkIfEmpty = (unsafeBigTerritories && atLeastOnePla && !containsOpp[i]);
      if(shouldMarkIfEmpty) {
        Loc cur = head;
        do {
          if(result[cur] == C_EMPTY)
            result[cur] = pla;
          cur = nextEmptyOrOpp[cur];
        } while (cur != head);
      }
    }
  }

}


void Board::checkConsistency() const {
  const string errLabel = string("Board::checkConsistency(): ");

  bool chainLocChecked[MAX_ARR_SIZE];
  for(int i = 0; i<MAX_ARR_SIZE; i++)
    chainLocChecked[i] = false;

  vector<Loc> buf;
  auto checkChainConsistency = [&buf,errLabel,&chainLocChecked,this](Loc loc) {
    Player pla = colors[loc];
    Loc head = chain_head[loc];
    Loc cur = loc;
    int stoneCount = 0;
    int pseudoLibs = 0;
    bool foundChainHead = false;
    do {
      chainLocChecked[cur] = true;

      if(colors[cur] != pla)
        throw StringError(errLabel + "Chain is not all the same color");
      if(chain_head[cur] != head)
        throw StringError(errLabel + "Chain does not all have the same head");

      stoneCount++;
      pseudoLibs += getNumImmediateLiberties(cur);
      if(cur == head)
        foundChainHead = true;

      if(stoneCount > MAX_PLAY_SIZE)
        throw StringError(errLabel + "Chain exceeds size of board - broken circular list?");
      cur = next_in_chain[cur];

      if(cur < 0 || cur >= MAX_ARR_SIZE)
        throw StringError(errLabel + "Chain location is outside of board bounds, data corruption?");

    } while (cur != loc);

    if(!foundChainHead)
      throw StringError(errLabel + "Chain loop does not contain head");

    const ChainData& data = chain_data[head];
    if(data.owner != pla)
      throw StringError(errLabel + "Chain data owner does not match stones");
    if(data.num_locs != stoneCount)
      throw StringError(errLabel + "Chain data num_locs does not match actual stone count");
    if(data.num_liberties > pseudoLibs)
      throw StringError(errLabel + "Chain data liberties exceeds pseudoliberties");
    if(data.num_liberties <= 0)
      throw StringError(errLabel + "Chain data liberties is nonpositive");

    int numFoundLibs = findLiberties(loc,buf,0,0);
    if(numFoundLibs != data.num_liberties)
      throw StringError(errLabel + "FindLiberties found a different number of libs");
  };

  Hash128 tmp_pos_hash = ZOBRIST_SIZE_X_HASH[x_size] ^ ZOBRIST_SIZE_Y_HASH[y_size];
  int emptyCount = 0;
  for(Loc loc = 0; loc < MAX_ARR_SIZE; loc++) {
    int x = Location::getX(loc,x_size);
    int y = Location::getY(loc,x_size);
    if(x < 0 || x >= x_size || y < 0 || y >= y_size) {
      if(colors[loc] != C_WALL)
        throw StringError(errLabel + "Non-WALL value outside of board legal area");
    }
    else {
      if(colors[loc] == C_BLACK || colors[loc] == C_WHITE) {
        if(!chainLocChecked[loc])
          checkChainConsistency(loc);
        if(empty_list.contains(loc))
          throw StringError(errLabel + "Empty list contains filled location");

        tmp_pos_hash ^= ZOBRIST_BOARD_HASH[loc][colors[loc]];
        tmp_pos_hash ^= ZOBRIST_BOARD_HASH[loc][C_EMPTY];
      }
      else if(colors[loc] == C_EMPTY) {
        if(!empty_list.contains(loc))
          throw StringError(errLabel + "Empty list doesn't contain empty location");
        emptyCount += 1;
      }
      else
        throw StringError(errLabel + "Non-(black,white,empty) value within board legal area");
    }
  }

  if(pos_hash != tmp_pos_hash)
    throw StringError(errLabel + "Pos hash does not match expected");

  if(empty_list.size_ != emptyCount)
    throw StringError(errLabel + "Empty list size is not the number of empty points");
  for(int i = 0; i<emptyCount; i++) {
    Loc loc = empty_list.list_[i];
    int x = Location::getX(loc,x_size);
    int y = Location::getY(loc,x_size);
    if(x < 0 || x >= x_size || y < 0 || y >= y_size)
      throw StringError(errLabel + "Invalid empty list loc");
    if(empty_list.indices_[loc] != i)
      throw StringError(errLabel + "Empty list index for loc in index i is not i");
  }

  if(ko_loc != NULL_LOC) {
    int x = Location::getX(ko_loc,x_size);
    int y = Location::getY(ko_loc,x_size);
    if(x < 0 || x >= x_size || y < 0 || y >= y_size)
      throw StringError(errLabel + "Invalid simple ko loc");
    if(getNumImmediateLiberties(ko_loc) != 0)
      throw StringError(errLabel + "Simple ko loc has immediate liberties");
  }

  short tmpAdjOffsets[8];
  Location::getAdjacentOffsets(tmpAdjOffsets,x_size);
  for(int i = 0; i<8; i++)
    if(tmpAdjOffsets[i] != adj_offsets[i])
      throw StringError(errLabel + "Corrupted adj_offsets array");
}

//IO FUNCS------------------------------------------------------------------------------------------

char colorToChar(Color c)
{
  switch(c) {
  case C_BLACK: return 'X';
  case C_WHITE: return 'O';
  case C_EMPTY: return '.';
  default:  return '#';
  }
}

string playerToString(Color c)
{
  switch(c) {
  case C_BLACK: return "Black";
  case C_WHITE: return "White";
  case C_EMPTY: return "Empty";
  default:  return "Wall";
  }
}

string Location::toStringMach(Loc loc, int x_size)
{
  if(loc == Board::PASS_LOC)
    return string("pass");
  if(loc == Board::NULL_LOC)
    return string("null");
  char buf[128];
  sprintf(buf,"(%d,%d)",getX(loc,x_size),getY(loc,x_size));
  return string(buf);
}

string Location::toString(Loc loc, int x_size, int y_size)
{
  if(x_size > 25)
    return toStringMach(loc,x_size);
  if(loc == Board::PASS_LOC)
    return string("pass");
  if(loc == Board::NULL_LOC)
    return string("null");
  const char* xChar = "ABCDEFGHJKLMNOPQRSTUVWXYZ";
  int x = getX(loc,x_size);
  int y = getY(loc,x_size);
  if(x >= x_size || x < 0 || y < 0)
    return toStringMach(loc,x_size);

  char buf[128];
  sprintf(buf,"%c%d",xChar[x],y_size-y);
  return string(buf);
}

string Location::toString(Loc loc, const Board& b) {
  return toString(loc,b.x_size,b.y_size);
}

string Location::toStringMach(Loc loc, const Board& b) {
  return toStringMach(loc,b.x_size);
}

bool Location::tryOfString(const string& str, int x_size, int y_size, Loc& result) {
  string s = Global::trim(str);
  if(s.length() < 2)
    return false;
  if(Global::isEqualCaseInsensitive(s,string("pass")) || Global::isEqualCaseInsensitive(s,string("pss"))) {
    result = Board::PASS_LOC;
    return true;
  }
  if(s[0] == '(') {
    if(s[s.length()-1] != ')')
      return false;
    s = s.substr(1,s.length()-2);
    vector<string> pieces = Global::split(s,',');
    if(pieces.size() != 2)
      return false;
    int x;
    int y;
    bool sucX = Global::tryStringToInt(pieces[0],x);
    bool sucY = Global::tryStringToInt(pieces[1],y);
    if(!sucX || !sucY)
      return false;
    result = Location::getLoc(x,y,x_size);
    return true;
  }
  else {
    int x;
    if(s[0] >= 'A' && s[0] <= 'H')
      x = s[0]-'A';
    else if(s[0] >= 'a' && s[0] <= 'h')
      x = s[0]-'a';
    else if(s[0] >= 'J' && s[0] <= 'Z')
      x = s[0]-'A'-1;
    else if(s[0] >= 'j' && s[0] <= 'z')
      x = s[0]-'a'-1;
    else
      return false;

    s = s.substr(1,s.length()-1);
    int y;
    bool sucY = Global::tryStringToInt(s,y);
    if(!sucY)
      return false;
    y = y_size - y;
    if(x < 0 || y < 0 || x >= x_size || y >= y_size)
      return false;
    result = Location::getLoc(x,y,x_size);
    return true;
  }
}

bool Location::tryOfString(const string& str, const Board& b, Loc& result) {
  return tryOfString(str,b.x_size,b.y_size,result);
}

Loc Location::ofString(const string& str, int x_size, int y_size) {
  Loc result;
  if(tryOfString(str,x_size,y_size,result))
    return result;
  throw StringError("Could not parse board location: " + str);
}

Loc Location::ofString(const string& str, const Board& b) {
  return ofString(str,b.x_size,b.y_size);
}

vector<Loc> Location::parseSequence(const string& str, const Board& board) {
  vector<string> pieces = Global::split(Global::trim(str),' ');
  vector<Loc> locs;
  for(size_t i = 0; i<pieces.size(); i++) {
    string piece = Global::trim(pieces[i]);
    if(piece.length() <= 0)
      continue;
    locs.push_back(Location::ofString(piece,board));
  }
  return locs;
}

void Board::printBoard(ostream& out, const Board& board, Loc markLoc, const vector<Move>* hist) {
  if(hist != NULL)
    out << "MoveNum: " << hist->size() << " ";
  out << "HASH: " << board.pos_hash << "\n";
  bool showCoords = board.x_size <= 25 && board.y_size <= 25;
  if(showCoords) {
    const char* xChar = "ABCDEFGHJKLMNOPQRSTUVWXYZ";
    out << "   ";
    for(int x = 0; x < board.x_size; x++) {
      out << xChar[x];
      if(x < board.x_size-1)
        out << ' ';
    }
    out << "\n";
  }

  for(int y = 0; y < board.y_size; y++)
  {
    if(showCoords) {
      char buf[16];
      sprintf(buf,"%2d",board.y_size-y);
      out << buf << ' ';
    }
    for(int x = 0; x < board.x_size; x++)
    {
      Loc loc = Location::getLoc(x,y,board.x_size);
      char s = colorToChar(board.colors[loc]);
      if(board.colors[loc] == C_EMPTY && markLoc == loc)
        out << '@';
      else
        out << s;

      bool histMarked = false;
      if(hist != NULL) {
        for(int i = (int)hist->size()-3; i<hist->size(); i++) {
          if(i >= 0 && (*hist)[i].loc == loc) {
            out << i - (hist->size()-3) + 1;
            histMarked = true;
            break;
          }
        }
      }

      if(x < board.x_size-1 && !histMarked)
        out << ' ';
    }
    out << "\n";
  }
  out << "\n";
}

ostream& operator<<(ostream& out, const Board& board) {
  Board::printBoard(out,board,Board::NULL_LOC,NULL);
  return out;
}


Board Board::parseBoard(int xSize, int ySize, const string& s) {
  Board board(xSize,ySize);
  vector<string> lines = Global::split(Global::trim(s),'\n');

  //Throw away coordinate labels line if it exists
  if(lines.size() == ySize+1 && Global::isPrefix(lines[0],"A"))
    lines.erase(lines.begin());

  if(lines.size() != ySize)
    throw StringError("Board::parseBoard - string has different number of board rows than ySize");

  for(int y = 0; y<ySize; y++) {
    string line = Global::trim(lines[y]);
    //Throw away coordinates if they exist
    size_t firstNonDigitIdx = 0;
    while(firstNonDigitIdx < line.length() && Global::isDigit(line[firstNonDigitIdx]))
      firstNonDigitIdx++;
    line.erase(0,firstNonDigitIdx);
    line = Global::trim(line);

    if(line.length() != xSize && line.length() != 2*xSize-1)
      throw StringError("Board::parseBoard - line length not compatible with xSize");

    for(int x = 0; x<xSize; x++) {
      char c;
      if(line.length() == xSize)
        c = line[x];
      else
        c = line[x*2];

      Loc loc = Location::getLoc(x,y,board.x_size);
      if(c == '.' || c == ' ' || c == '*' || c == ',' || c == '`')
        continue;
      else if(c == 'o' || c == 'O')
        board.setStone(loc,P_WHITE);
      else if(c == 'x' || c == 'X')
        board.setStone(loc,P_BLACK);
      else
        assert(false);
    }
  }
  return board;
}<|MERGE_RESOLUTION|>--- conflicted
+++ resolved
@@ -1769,11 +1769,7 @@
     }
     numPlaHeads = newNumPlaHeads;
   }
-<<<<<<< HEAD
   bool plaHasBeenKilled[MAX_PLAY_SIZE];
-=======
-  bool plaHasBeenKilled[numPlaHeads+1]; //+1 to avoid 0 length array
->>>>>>> 0170bf03
   for(int i = 0; i<numPlaHeads; i++)
     plaHasBeenKilled[i] = false;
 
