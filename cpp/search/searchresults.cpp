
//-------------------------------------------------------------------------------------
//This file contains various functions for extracting stats and results from the search, choosing a move, etc
//-------------------------------------------------------------------------------------

#include "../search/search.h"

#include <cinttypes>

#include "../program/playutils.h"
#include "../search/searchnode.h"

using namespace std;
using nlohmann::json;

int64_t Search::getRootVisits() const {
  if(rootNode == NULL)
    return 0;
  int64_t n = rootNode->stats.visits.load(std::memory_order_acquire);
  return n;
}

bool Search::getPlaySelectionValues(
  vector<Loc>& locs, vector<double>& playSelectionValues, double scaleMaxToAtLeast
) const {
  if(rootNode == NULL) {
    locs.clear();
    playSelectionValues.clear();
    return false;
  }
  bool allowDirectPolicyMoves = true;
  return getPlaySelectionValues(*rootNode, locs, playSelectionValues, NULL, scaleMaxToAtLeast, allowDirectPolicyMoves);
}

bool Search::getPlaySelectionValues(
  vector<Loc>& locs, vector<double>& playSelectionValues, vector<double>* retVisitCounts, double scaleMaxToAtLeast
) const {
  if(rootNode == NULL) {
    locs.clear();
    playSelectionValues.clear();
    if(retVisitCounts != NULL)
      retVisitCounts->clear();
    return false;
  }
  bool allowDirectPolicyMoves = true;
  return getPlaySelectionValues(*rootNode, locs, playSelectionValues, retVisitCounts, scaleMaxToAtLeast, allowDirectPolicyMoves);
}

bool Search::getPlaySelectionValues(
  const SearchNode& node,
  vector<Loc>& locs, vector<double>& playSelectionValues, vector<double>* retVisitCounts, double scaleMaxToAtLeast,
  bool allowDirectPolicyMoves
) const {
  double lcbBuf[NNPos::MAX_NN_POLICY_SIZE];
  double radiusBuf[NNPos::MAX_NN_POLICY_SIZE];
  bool result = getPlaySelectionValues(
    node,locs,playSelectionValues,retVisitCounts,scaleMaxToAtLeast,allowDirectPolicyMoves,
    false,false,lcbBuf,radiusBuf
  );
  return result;
}

bool Search::getPlaySelectionValues(
  const SearchNode& node,
  vector<Loc>& locs, vector<double>& playSelectionValues, vector<double>* retVisitCounts, double scaleMaxToAtLeast,
  bool allowDirectPolicyMoves, bool alwaysComputeLcb, bool neverUseLcb,
  //Note: lcbBuf is signed from the player to move's perspective
  double lcbBuf[NNPos::MAX_NN_POLICY_SIZE], double radiusBuf[NNPos::MAX_NN_POLICY_SIZE]
) const {
  locs.clear();
  playSelectionValues.clear();
  if(retVisitCounts != NULL)
    retVisitCounts->clear();

  double totalChildWeight = 0.0;
  double maxChildWeight = 0.0;
  const bool suppressPass = shouldSuppressPass(&node);

  //Store up basic weights
  int childrenCapacity;
  const SearchChildPointer* children = node.getChildren(childrenCapacity);
  for(int i = 0; i<childrenCapacity; i++) {
    const SearchNode* child = children[i].getIfAllocated();
    if(child == NULL)
      break;
    Loc moveLoc = children[i].getMoveLocRelaxed();

    int64_t edgeVisits = children[i].getEdgeVisits();
    double childWeight = child->stats.getChildWeight(edgeVisits);

    locs.push_back(moveLoc);
    totalChildWeight += childWeight;
    if(childWeight > maxChildWeight)
      maxChildWeight = childWeight;
    if(suppressPass && moveLoc == Board::PASS_LOC) {
      playSelectionValues.push_back(0.0);
      if(retVisitCounts != NULL)
        (*retVisitCounts).push_back(0.0);
    }
    else {
      playSelectionValues.push_back((double)childWeight);
      if(retVisitCounts != NULL)
        (*retVisitCounts).push_back((double)edgeVisits);
    }
  }

  int numChildren = (int)playSelectionValues.size();

  //Find the best child by weight
  int mostWeightedIdx = 0;
  double mostWeightedChildWeight = -1e30;
  for(int i = 0; i<numChildren; i++) {
    double value = playSelectionValues[i];
    if(value > mostWeightedChildWeight) {
      mostWeightedChildWeight = value;
      mostWeightedIdx = i;
    }
  }

  //Possibly reduce weight on children that we spend too many visits on in retrospect
  if(&node == rootNode && numChildren > 0) {

    const SearchNode* bestChild = children[mostWeightedIdx].getIfAllocated();
    int64_t bestChildEdgeVisits = children[mostWeightedIdx].getEdgeVisits();
    Loc bestMoveLoc = children[mostWeightedIdx].getMoveLocRelaxed();
    assert(bestChild != NULL);
    const bool isRoot = true;
    const double policyProbMassVisited = 1.0; //doesn't matter, since fpu value computed from it isn't used here
    double parentUtility;
    double parentWeightPerVisit;
    double parentUtilityStdevFactor;
    double fpuValue = getFpuValueForChildrenAssumeVisited(
      node, rootPla, isRoot, policyProbMassVisited,
      parentUtility, parentWeightPerVisit, parentUtilityStdevFactor
    );

    bool isDuringSearch = false;

    const NNOutput* nnOutput = node.getNNOutput();
    assert(nnOutput != NULL);
    const float* policyProbs = nnOutput->getPolicyProbsMaybeNoised();
    double bestChildExploreSelectionValue = getExploreSelectionValueOfChild(
      node,policyProbs,bestChild,
      bestMoveLoc,
      totalChildWeight,bestChildEdgeVisits,fpuValue,
      parentUtility,parentWeightPerVisit,parentUtilityStdevFactor,
      isDuringSearch,false,maxChildWeight,NULL
    );

    for(int i = 0; i<numChildren; i++) {
      const SearchNode* child = children[i].getIfAllocated();
      Loc moveLoc = children[i].getMoveLocRelaxed();
      if(suppressPass && moveLoc == Board::PASS_LOC) {
        playSelectionValues[i] = 0;
        continue;
      }
      if(i != mostWeightedIdx) {
        int64_t edgeVisits = children[i].getEdgeVisits();
        double reduced = getReducedPlaySelectionWeight(
          node, policyProbs, child,
          moveLoc,
          totalChildWeight, edgeVisits,
          parentUtilityStdevFactor, bestChildExploreSelectionValue
        );
        playSelectionValues[i] = (int64_t)ceil(reduced);
      }
    }
  }

  //Now compute play selection values taking into account LCB
  if(!neverUseLcb && (alwaysComputeLcb || (searchParams.useLcbForSelection && numChildren > 0))) {
    double bestLcb = -1e10;
    int bestLcbIndex = -1;
    for(int i = 0; i<numChildren; i++) {
      const SearchNode* child = children[i].getIfAllocated();
      int64_t edgeVisits = children[i].getEdgeVisits();
      Loc moveLoc = children[i].getMoveLocRelaxed();
      getSelfUtilityLCBAndRadius(node,child,edgeVisits,moveLoc,lcbBuf[i],radiusBuf[i]);
      //Check if this node is eligible to be considered for best LCB
      double weight = playSelectionValues[i];
      if(weight >= MIN_VISITS_FOR_LCB && weight >= searchParams.minVisitPropForLCB * mostWeightedChildWeight) {
        if(lcbBuf[i] > bestLcb) {
          bestLcb = lcbBuf[i];
          bestLcbIndex = i;
        }
      }
    }

    if(searchParams.useLcbForSelection && numChildren > 0 && (searchParams.useNonBuggyLcb ? (bestLcbIndex >= 0) : (bestLcbIndex > 0))) {
      //Best LCB move gets a bonus that ensures it is large enough relative to every other child
      double adjustedWeight = playSelectionValues[bestLcbIndex];
      for(int i = 0; i<numChildren; i++) {
        if(i != bestLcbIndex) {
          double excessValue = bestLcb - lcbBuf[i];
          //This move is actually worse lcb than some other move, it's just that the other
          //move failed its checks for having enough minimum weight. So don't actually
          //try to compute how much better this one is than that one, because it's not better.
          if(excessValue < 0)
            continue;

          double radius = radiusBuf[i];
          //How many times wider would the radius have to be before the lcb would be worse?
          //Add adjust the denom so that we cannot possibly gain more than a factor of 5, just as a guard
          double radiusFactor = (radius + excessValue) / (radius + 0.20 * excessValue);

          //That factor, squared, is the number of "weight" more that we should pretend we have, for
          //the purpose of selection, since normally stdev is proportional to 1/weight^2.
          double lbound = radiusFactor * radiusFactor * playSelectionValues[i];
          if(lbound > adjustedWeight)
            adjustedWeight = lbound;
        }
      }
      playSelectionValues[bestLcbIndex] = adjustedWeight;
    }
  }

  const NNOutput* nnOutput = node.getNNOutput();

  //If we have no children, then use the policy net directly. Only for the root, though, if calling this on any subtree
  //then just require that we have children, for implementation simplicity (since it requires that we have a board and a boardhistory too)
  //(and we also use isAllowedRootMove and avoidMoveUntilByLoc)
  if(numChildren == 0) {
    if(nnOutput == NULL || &node != rootNode || !allowDirectPolicyMoves)
      return false;

    bool obeyAllowedRootMove = true;
    while(true) {
      for(int movePos = 0; movePos<policySize; movePos++) {
        Loc moveLoc = NNPos::posToLoc(movePos,rootBoard.x_size,rootBoard.y_size,nnXLen,nnYLen);
        const float* policyProbs = nnOutput->getPolicyProbsMaybeNoised();
        double policyProb = policyProbs[movePos];
        if(!rootHistory.isLegal(rootBoard,moveLoc,rootPla) || policyProb < 0 || (obeyAllowedRootMove && !isAllowedRootMove(moveLoc)))
          continue;
        const std::vector<int>& avoidMoveUntilByLoc = rootPla == P_BLACK ? avoidMoveUntilByLocBlack : avoidMoveUntilByLocWhite;
        if(avoidMoveUntilByLoc.size() > 0) {
          assert(avoidMoveUntilByLoc.size() >= Board::MAX_ARR_SIZE);
          int untilDepth = avoidMoveUntilByLoc[moveLoc];
          if(untilDepth > 0)
            continue;
        }
        locs.push_back(moveLoc);
        playSelectionValues.push_back(policyProb);
        numChildren++;
      }
      //Still no children? Then at this point just ignore isAllowedRootMove.
      if(numChildren == 0 && obeyAllowedRootMove) {
        obeyAllowedRootMove = false;
        continue;
      }
      break;
    }
  }

  //Might happen absurdly rarely if we both have no children and don't properly have an nnOutput
  //but have a hash collision or something so we "found" an nnOutput anyways.
  //Could also happen if we have avoidMoveUntilByLoc pruning all the allowed moves.
  if(numChildren == 0)
    return false;

  double maxValue = 0.0;
  for(int i = 0; i<numChildren; i++) {
    if(playSelectionValues[i] > maxValue)
      maxValue = playSelectionValues[i];
  }

  if(maxValue <= 1e-50)
    return false;

  //Sanity check - if somehow we had more than this, something must have overflowed or gone wrong
  assert(maxValue < 1e40);

  double amountToSubtract = std::min(searchParams.chosenMoveSubtract, maxValue/64.0);
  double amountToPrune = std::min(searchParams.chosenMovePrune, maxValue/64.0);
  double newMaxValue = maxValue - amountToSubtract;
  for(int i = 0; i<numChildren; i++) {
    if(playSelectionValues[i] < amountToPrune)
      playSelectionValues[i] = 0.0;
    else {
      playSelectionValues[i] -= amountToSubtract;
      if(playSelectionValues[i] <= 0.0)
        playSelectionValues[i] = 0.0;
    }
  }

  assert(newMaxValue > 0.0);

  if(newMaxValue < scaleMaxToAtLeast) {
    for(int i = 0; i<numChildren; i++) {
      playSelectionValues[i] *= scaleMaxToAtLeast / newMaxValue;
    }
  }

  return true;
}

<<<<<<< HEAD
=======
void Search::maybeRecomputeNormToTApproxTable() {
  if(normToTApproxZ <= 0.0 || normToTApproxZ != searchParams.lcbStdevs || normToTApproxTable.size() <= 0) {
    normToTApproxZ = searchParams.lcbStdevs;
    normToTApproxTable.clear();
    for(int i = 0; i < 512; i++)
      normToTApproxTable.push_back(FancyMath::normToTApprox(normToTApproxZ,(double)(i+MIN_VISITS_FOR_LCB)));
  }
}

double Search::getNormToTApproxForLCB(int64_t numVisits) const {
  assert(numVisits >= MIN_VISITS_FOR_LCB);
  uint64_t idx = (uint64_t)(numVisits - MIN_VISITS_FOR_LCB);
  assert(normToTApproxTable.size() > 0);
  if(idx >= normToTApproxTable.size())
    idx = normToTApproxTable.size()-1;
  return normToTApproxTable[idx];
}

void Search::getSelfUtilityLCBAndRadius(const SearchNode& parent, const SearchNode* child, double& lcbBuf, double& radiusBuf) const {
  double weightSum = child->stats.weightSum.load(std::memory_order_acquire);
  double weightSqSum = child->stats.weightSqSum.load(std::memory_order_acquire);
  double scoreMeanAvg = child->stats.scoreMeanAvg.load(std::memory_order_acquire);
  double scoreMeanSqAvg = child->stats.scoreMeanSqAvg.load(std::memory_order_acquire);
  double utilityAvg = child->stats.utilityAvg.load(std::memory_order_acquire);
  double utilitySqAvg = child->stats.utilitySqAvg.load(std::memory_order_acquire);

  radiusBuf = 2.0 * (searchParams.winLossUtilityFactor + searchParams.staticScoreUtilityFactor + searchParams.dynamicScoreUtilityFactor);
  lcbBuf = -radiusBuf;
  if(weightSum <= 0.0 || weightSqSum <= 0.0)
    return;

  double ess = weightSum * weightSum / weightSqSum;
  int64_t essInt = (int64_t)round(ess);
  if(essInt < MIN_VISITS_FOR_LCB)
    return;

  double utilityNoBonus = utilityAvg;
  double endingScoreBonus = getEndingWhiteScoreBonus(parent,child);
  double utilityDiff = getScoreUtilityDiff(scoreMeanAvg, scoreMeanSqAvg, endingScoreBonus);
  double utilityWithBonus = utilityNoBonus + utilityDiff;
  double selfUtility = parent.nextPla == P_WHITE ? utilityWithBonus : -utilityWithBonus;

  double utilityVariance = std::max(1e-8, utilitySqAvg - utilityNoBonus * utilityNoBonus);
  double estimateStdev = sqrt(utilityVariance / ess);
  double radius = estimateStdev * getNormToTApproxForLCB(essInt);

  lcbBuf = selfUtility - radius;
  radiusBuf = radius;
}
>>>>>>> 7bdec0be

bool Search::getRootValues(ReportedSearchValues& values) const {
  return getNodeValues(rootNode,values);
}

ReportedSearchValues Search::getRootValuesRequireSuccess() const {
  ReportedSearchValues values;
  if(rootNode == NULL)
    throw StringError("Bug? Bot search root was null");
  bool success = getNodeValues(rootNode,values);
  if(!success)
    throw StringError("Bug? Bot search returned no root values");
  return values;
}

bool Search::getRootRawNNValues(ReportedSearchValues& values) const {
  if(rootNode == NULL)
    return false;
  return getNodeRawNNValues(*rootNode,values);
}

ReportedSearchValues Search::getRootRawNNValuesRequireSuccess() const {
  ReportedSearchValues values;
  if(rootNode == NULL)
    throw StringError("Bug? Bot search root was null");
  bool success = getNodeRawNNValues(*rootNode,values);
  if(!success)
    throw StringError("Bug? Bot search returned no root values");
  return values;
}

bool Search::getNodeRawNNValues(const SearchNode& node, ReportedSearchValues& values) const {
  const NNOutput* nnOutput = node.getNNOutput();
  if(nnOutput == NULL)
    return false;

  values.winValue = nnOutput->whiteWinProb;
  values.lossValue = nnOutput->whiteLossProb;
  values.noResultValue = nnOutput->whiteNoResultProb;

  double scoreMean = nnOutput->whiteScoreMean;
  double scoreMeanSq = nnOutput->whiteScoreMeanSq;
  double scoreStdev = ScoreValue::getScoreStdev(scoreMean,scoreMeanSq);
  values.staticScoreValue = ScoreValue::expectedWhiteScoreValue(scoreMean,scoreStdev,0.0,2.0,rootBoard);
  values.dynamicScoreValue = ScoreValue::expectedWhiteScoreValue(scoreMean,scoreStdev,recentScoreCenter,searchParams.dynamicScoreCenterScale,rootBoard);
  values.expectedScore = scoreMean;
  values.expectedScoreStdev = scoreStdev;
  values.lead = nnOutput->whiteLead;

  //Sanity check
  assert(values.winValue >= 0.0);
  assert(values.lossValue >= 0.0);
  assert(values.noResultValue >= 0.0);
  assert(values.winValue + values.lossValue + values.noResultValue < 1.001);

  double winLossValue = values.winValue - values.lossValue;
  if(winLossValue > 1.0) winLossValue = 1.0;
  if(winLossValue < -1.0) winLossValue = -1.0;
  values.winLossValue = winLossValue;

  values.weight = computeWeightFromNNOutput(nnOutput);
  values.visits = 1;

  return true;
}


bool Search::getNodeValues(const SearchNode* node, ReportedSearchValues& values) const {
  if(node == NULL)
    return false;
  int64_t visits = node->stats.visits.load(std::memory_order_acquire);
  double weightSum = node->stats.weightSum.load(std::memory_order_acquire);
  double winLossValueAvg = node->stats.winLossValueAvg.load(std::memory_order_acquire);
  double noResultValueAvg = node->stats.noResultValueAvg.load(std::memory_order_acquire);
  double scoreMeanAvg = node->stats.scoreMeanAvg.load(std::memory_order_acquire);
  double scoreMeanSqAvg = node->stats.scoreMeanSqAvg.load(std::memory_order_acquire);
  double leadAvg = node->stats.leadAvg.load(std::memory_order_acquire);
  double utilityAvg = node->stats.utilityAvg.load(std::memory_order_acquire);

  if(weightSum <= 0.0)
    return false;
  assert(visits >= 0);
  if(node == rootNode) {
    //For terminal nodes, we may have no nnoutput and yet we have legitimate visits and terminal evals.
    //But for the root, the root is never treated as a terminal node and always gets an nneval, so if
    //it has visits and weight, it has an nnoutput unless something has gone wrong.
    const NNOutput* nnOutput = node->getNNOutput();
    assert(nnOutput != NULL);
    (void)nnOutput;
  }

  values = ReportedSearchValues(
    *this,
    winLossValueAvg,
    noResultValueAvg,
    scoreMeanAvg,
    scoreMeanSqAvg,
    leadAvg,
    utilityAvg,
    weightSum,
    visits
  );
  return true;
}

const SearchNode* Search::getRootNode() const {
  return rootNode;
}
const SearchNode* Search::getChildForMove(const SearchNode* node, Loc moveLoc) const {
  if(node == NULL)
    return NULL;
  int childrenCapacity;
  const SearchChildPointer* children = node->getChildren(childrenCapacity);
  for(int i = 0; i<childrenCapacity; i++) {
    const SearchNode* child = children[i].getIfAllocated();
    if(child == NULL)
      break;
    Loc childMoveLoc = children[i].getMoveLocRelaxed();
    if(moveLoc == childMoveLoc)
      return child;
  }
  return NULL;
}

Loc Search::getChosenMoveLoc() {
  if(rootNode == NULL)
    return Board::NULL_LOC;

  vector<Loc> locs;
  vector<double> playSelectionValues;
  bool suc = getPlaySelectionValues(locs,playSelectionValues,0.0);
  if(!suc)
    return Board::NULL_LOC;

  assert(locs.size() == playSelectionValues.size());

  double temperature = interpolateEarly(
    searchParams.chosenMoveTemperatureHalflife, searchParams.chosenMoveTemperatureEarly, searchParams.chosenMoveTemperature
  );

  uint32_t idxChosen = chooseIndexWithTemperature(nonSearchRand, playSelectionValues.data(), (int)playSelectionValues.size(), temperature);
  return locs[idxChosen];
}


bool Search::getPolicy(float policyProbs[NNPos::MAX_NN_POLICY_SIZE]) const {
  return getPolicy(rootNode, policyProbs);
}
bool Search::getPolicy(const SearchNode* node, float policyProbs[NNPos::MAX_NN_POLICY_SIZE]) const {
  if(node == NULL)
    return false;
  const NNOutput* nnOutput = node->getNNOutput();
  if(nnOutput == NULL)
    return false;

  std::copy(nnOutput->policyProbs, nnOutput->policyProbs+NNPos::MAX_NN_POLICY_SIZE, policyProbs);
  return true;
}


//Safe to call concurrently with search
double Search::getPolicySurprise() const {
  double surprise = 0.0;
  double searchEntropy = 0.0;
  double policyEntropy = 0.0;
  if(getPolicySurpriseAndEntropy(surprise,searchEntropy,policyEntropy))
    return surprise;
  return 0.0;
}

//Safe to call concurrently with search
bool Search::getPolicySurpriseAndEntropy(double& surpriseRet, double& searchEntropyRet, double& policyEntropyRet) const {
  if(rootNode == NULL)
    return false;
  const NNOutput* nnOutput = rootNode->getNNOutput();
  if(nnOutput == NULL)
    return false;

  vector<Loc> locs;
  vector<double> playSelectionValues;
  bool allowDirectPolicyMoves = true;
  bool alwaysComputeLcb = false;
  double lcbBuf[NNPos::MAX_NN_POLICY_SIZE];
  double radiusBuf[NNPos::MAX_NN_POLICY_SIZE];
  bool suc = getPlaySelectionValues(
    *rootNode,locs,playSelectionValues,NULL,1.0,allowDirectPolicyMoves,alwaysComputeLcb,false,lcbBuf,radiusBuf
  );
  if(!suc)
    return false;

  float policyProbsFromNNBuf[NNPos::MAX_NN_POLICY_SIZE];
  {
    const float* policyProbsFromNN = nnOutput->getPolicyProbsMaybeNoised();
    std::copy(policyProbsFromNN, policyProbsFromNN+NNPos::MAX_NN_POLICY_SIZE, policyProbsFromNNBuf);
  }

  double sumPlaySelectionValues = 0.0;
  for(int i = 0; i<playSelectionValues.size(); i++)
    sumPlaySelectionValues += playSelectionValues[i];

  double surprise = 0.0;
  double searchEntropy = 0.0;
  for(int i = 0; i<playSelectionValues.size(); i++) {
    int pos = getPos(locs[i]);
    double policy = std::max((double)policyProbsFromNNBuf[pos],1e-100);
    double target = playSelectionValues[i] / sumPlaySelectionValues;
    if(target > 1e-100) {
      double logTarget = log(target);
      double logPolicy = log(policy);
      surprise += target * (logTarget - logPolicy);
      searchEntropy += -target * logTarget;
    }
  }

  double policyEntropy = 0.0;
  for(int pos = 0; pos<NNPos::MAX_NN_POLICY_SIZE; pos++) {
    double policy = policyProbsFromNNBuf[pos];
    if(policy > 1e-100) {
      policyEntropy += -policy * log(policy);
    }
  }

  //Just in case, guard against float imprecision
  if(surprise < 0.0)
    surprise = 0.0;
  if(searchEntropy < 0.0)
    searchEntropy = 0.0;
  if(policyEntropy < 0.0)
    policyEntropy = 0.0;

  surpriseRet = surprise;
  searchEntropyRet = searchEntropy;
  policyEntropyRet = policyEntropy;

  return true;
}

void Search::printRootOwnershipMap(ostream& out, Player perspective) const {
  if(rootNode == NULL)
    return;
  const NNOutput* nnOutput = rootNode->getNNOutput();
  if(nnOutput == NULL)
    return;
  if(nnOutput->whiteOwnerMap == NULL)
    return;

  Player perspectiveToUse = (perspective != P_BLACK && perspective != P_WHITE) ? rootPla : perspective;
  double perspectiveFactor = perspectiveToUse == P_BLACK ? -1.0 : 1.0;

  for(int y = 0; y<rootBoard.y_size; y++) {
    for(int x = 0; x<rootBoard.x_size; x++) {
      int pos = NNPos::xyToPos(x,y,nnOutput->nnXLen);
      out << Global::strprintf("%6.1f ", perspectiveFactor * nnOutput->whiteOwnerMap[pos]*100);
    }
    out << endl;
  }
  out << endl;
}

void Search::printRootPolicyMap(ostream& out) const {
  if(rootNode == NULL)
    return;
  const NNOutput* nnOutput = rootNode->getNNOutput();
  if(nnOutput == NULL)
    return;

  const float* policyProbs = nnOutput->getPolicyProbsMaybeNoised();
  for(int y = 0; y<rootBoard.y_size; y++) {
    for(int x = 0; x<rootBoard.x_size; x++) {
      int pos = NNPos::xyToPos(x,y,nnOutput->nnXLen);
      out << Global::strprintf("%6.1f ", policyProbs[pos]*100);
    }
    out << endl;
  }
  out << endl;
}

void Search::printRootEndingScoreValueBonus(ostream& out) const {
  if(rootNode == NULL)
    return;
  const NNOutput* nnOutput = rootNode->getNNOutput();
  if(nnOutput == NULL)
    return;
  if(nnOutput->whiteOwnerMap == NULL)
    return;

  int childrenCapacity;
  const SearchChildPointer* children = rootNode->getChildren(childrenCapacity);
  for(int i = 0; i<childrenCapacity; i++) {
    const SearchNode* child = children[i].getIfAllocated();
    if(child == NULL)
      break;

    int64_t edgeVisits = children[i].getEdgeVisits();
    Loc moveLoc = children[i].getMoveLocRelaxed();
    int64_t childVisits = child->stats.visits.load(std::memory_order_acquire);
    double scoreMeanAvg = child->stats.scoreMeanAvg.load(std::memory_order_acquire);
    double scoreMeanSqAvg = child->stats.scoreMeanSqAvg.load(std::memory_order_acquire);
    double utilityAvg = child->stats.utilityAvg.load(std::memory_order_acquire);

    double utilityNoBonus = utilityAvg;
    double endingScoreBonus = getEndingWhiteScoreBonus(*rootNode,moveLoc);
    double utilityDiff = getScoreUtilityDiff(scoreMeanAvg, scoreMeanSqAvg, endingScoreBonus);
    double utilityWithBonus = utilityNoBonus + utilityDiff;

    out << Location::toString(moveLoc,rootBoard) << " " << Global::strprintf(
      "visits %d edgeVisits %d utilityNoBonus %.2fc utilityWithBonus %.2fc endingScoreBonus %.2f",
      childVisits, edgeVisits, utilityNoBonus*100, utilityWithBonus*100, endingScoreBonus
    );
    out << endl;
  }
}

void Search::appendPV(vector<Loc>& buf, vector<int64_t>& visitsBuf, vector<Loc>& scratchLocs, vector<double>& scratchValues, const SearchNode* node, int maxDepth) const {
  appendPVForMove(buf,visitsBuf,scratchLocs,scratchValues,node,Board::NULL_LOC,maxDepth);
}

void Search::appendPVForMove(vector<Loc>& buf, vector<int64_t>& visitsBuf, vector<Loc>& scratchLocs, vector<double>& scratchValues, const SearchNode* node, Loc move, int maxDepth) const {
  if(node == NULL)
    return;

  for(int depth = 0; depth < maxDepth; depth++) {
    bool success = getPlaySelectionValues(*node, scratchLocs, scratchValues, NULL, 1.0, false);
    if(!success)
      return;

    double maxSelectionValue = POLICY_ILLEGAL_SELECTION_VALUE;
    int bestChildIdx = -1;
    Loc bestChildMoveLoc = Board::NULL_LOC;

    for(int i = 0; i<scratchValues.size(); i++) {
      Loc moveLoc = scratchLocs[i];
      double selectionValue = scratchValues[i];

      if(depth == 0 && moveLoc == move) {
        maxSelectionValue = selectionValue;
        bestChildIdx = i;
        bestChildMoveLoc = moveLoc;
        break;
      }

      if(selectionValue > maxSelectionValue) {
        maxSelectionValue = selectionValue;
        bestChildIdx = i;
        bestChildMoveLoc = moveLoc;
      }
    }

    if(bestChildIdx < 0 || bestChildMoveLoc == Board::NULL_LOC)
      return;
    if(depth == 0 && move != Board::NULL_LOC && bestChildMoveLoc != move)
      return;

    int childrenCapacity;
    const SearchChildPointer* children = node->getChildren(childrenCapacity);
    assert(bestChildIdx <= childrenCapacity);
    assert(scratchValues.size() <= childrenCapacity);

    const SearchNode* child = children[bestChildIdx].getIfAllocated();
    assert(child != NULL);
    node = child;

    int64_t visits = node->stats.visits.load(std::memory_order_acquire);

    buf.push_back(bestChildMoveLoc);
    visitsBuf.push_back(visits);
  }
}


void Search::printPV(ostream& out, const SearchNode* n, int maxDepth) const {
  vector<Loc> buf;
  vector<int64_t> visitsBuf;
  vector<Loc> scratchLocs;
  vector<double> scratchValues;
  appendPV(buf,visitsBuf,scratchLocs,scratchValues,n,maxDepth);
  printPV(out,buf);
}

void Search::printPV(ostream& out, const vector<Loc>& buf) const {
  bool printedAnything = false;
  for(int i = 0; i<buf.size(); i++) {
    if(printedAnything)
      out << " ";
    if(buf[i] == Board::NULL_LOC)
      continue;
    out << Location::toString(buf[i],rootBoard);
    printedAnything = true;
  }
}

//Child should NOT be locked.
AnalysisData Search::getAnalysisDataOfSingleChild(
  const SearchNode* child, int64_t edgeVisits, vector<Loc>& scratchLocs, vector<double>& scratchValues,
  Loc move, double policyProb, double fpuValue, double parentUtility, double parentWinLossValue,
  double parentScoreMean, double parentScoreStdev, double parentLead, int maxPVDepth
) const {
  int64_t childVisits = 0;
  double winLossValueAvg = 0.0;
  double noResultValueAvg = 0.0;
  double scoreMeanAvg = 0.0;
  double scoreMeanSqAvg = 0.0;
  double leadAvg = 0.0;
  double utilityAvg = 0.0;
  double utilitySqAvg = 0.0;
  double weightSum = 0.0;
  double weightSqSum = 0.0;

  if(child != NULL) {
    childVisits = child->stats.visits.load(std::memory_order_acquire);
    winLossValueAvg = child->stats.winLossValueAvg.load(std::memory_order_acquire);
    noResultValueAvg = child->stats.noResultValueAvg.load(std::memory_order_acquire);
    scoreMeanAvg = child->stats.scoreMeanAvg.load(std::memory_order_acquire);
    scoreMeanSqAvg = child->stats.scoreMeanSqAvg.load(std::memory_order_acquire);
    leadAvg = child->stats.leadAvg.load(std::memory_order_acquire);
    utilityAvg = child->stats.utilityAvg.load(std::memory_order_acquire);
    utilitySqAvg = child->stats.utilitySqAvg.load(std::memory_order_acquire);
    weightSum = child->stats.getChildWeight(edgeVisits,childVisits);
    weightSqSum = child->stats.getChildWeightSq(edgeVisits,childVisits);
  }

  AnalysisData data;
  data.move = move;
  data.numVisits = edgeVisits;
  if(childVisits <= 0 || weightSum <= 1e-30 || weightSqSum <= 1e-60) {
    data.utility = fpuValue;
    data.scoreUtility = getScoreUtility(parentScoreMean,parentScoreMean*parentScoreMean+parentScoreStdev*parentScoreStdev);
    data.resultUtility = fpuValue - data.scoreUtility;
    data.winLossValue = searchParams.winLossUtilityFactor == 1.0 ? parentWinLossValue + (fpuValue - parentUtility) : 0.0;
    // Make sure winloss values due to FPU don't go out of bounds for purposes of reporting to UI
    if(data.winLossValue < -1.0)
      data.winLossValue = -1.0;
    if(data.winLossValue > 1.0)
      data.winLossValue = 1.0;
    data.scoreMean = parentScoreMean;
    data.scoreStdev = parentScoreStdev;
    data.lead = parentLead;
    data.ess = 0.0;
    data.weightSum = 0.0;
    data.weightSqSum = 0.0;
    data.utilitySqAvg = data.utility * data.utility;
    data.scoreMeanSqAvg = parentScoreMean * parentScoreMean + parentScoreStdev * parentScoreStdev;
  }
  else {
    data.utility = utilityAvg;
    data.resultUtility = getResultUtility(winLossValueAvg, noResultValueAvg);
    data.scoreUtility = getScoreUtility(scoreMeanAvg, scoreMeanSqAvg);
    data.winLossValue = winLossValueAvg;
    data.scoreMean = scoreMeanAvg;
    data.scoreStdev = ScoreValue::getScoreStdev(scoreMeanAvg,scoreMeanSqAvg);
    data.lead = leadAvg;
    data.ess = weightSum * weightSum / weightSqSum;
    data.weightSum = weightSum;
    data.weightSqSum = weightSqSum;
    data.utilitySqAvg = utilitySqAvg;
    data.scoreMeanSqAvg = scoreMeanSqAvg;
  }

  data.policyPrior = policyProb;
  data.order = 0;

  data.pv.clear();
  data.pv.push_back(move);
  data.pvVisits.clear();
  data.pvVisits.push_back(childVisits);
  appendPV(data.pv, data.pvVisits, scratchLocs, scratchValues, child, maxPVDepth);

  data.node = child;

  return data;
}

void Search::getAnalysisData(
  vector<AnalysisData>& buf,int minMovesToTryToGet, bool includeWeightFactors, int maxPVDepth, bool duplicateForSymmetries
) const {
  buf.clear();
  if(rootNode == NULL)
    return;
  getAnalysisData(*rootNode, buf, minMovesToTryToGet, includeWeightFactors, maxPVDepth, duplicateForSymmetries);
}

void Search::getAnalysisData(
  const SearchNode& node, vector<AnalysisData>& buf, int minMovesToTryToGet, bool includeWeightFactors, int maxPVDepth, bool duplicateForSymmetries
) const {
  buf.clear();
  vector<const SearchNode*> children;
  vector<int64_t> childrenEdgeVisits;
  vector<Loc> childrenMoveLocs;
  children.reserve(rootBoard.x_size * rootBoard.y_size + 1);
  childrenEdgeVisits.reserve(rootBoard.x_size * rootBoard.y_size + 1);
  childrenMoveLocs.reserve(rootBoard.x_size * rootBoard.y_size + 1);

  int numChildren;
  vector<Loc> scratchLocs;
  vector<double> scratchValues;
  double lcbBuf[NNPos::MAX_NN_POLICY_SIZE];
  double radiusBuf[NNPos::MAX_NN_POLICY_SIZE];
  float policyProbs[NNPos::MAX_NN_POLICY_SIZE];
  {
    int childrenCapacity;
    const SearchChildPointer* childrenArr = node.getChildren(childrenCapacity);
    for(int i = 0; i<childrenCapacity; i++) {
      const SearchNode* child = childrenArr[i].getIfAllocated();
      if(child == NULL)
        break;
      children.push_back(child);
      childrenEdgeVisits.push_back(childrenArr[i].getEdgeVisits());
      childrenMoveLocs.push_back(childrenArr[i].getMoveLocRelaxed());
    }
    numChildren = (int)children.size();

    if(numChildren <= 0)
      return;
    assert(numChildren <= NNPos::MAX_NN_POLICY_SIZE);

    bool alwaysComputeLcb = true;
    bool success = getPlaySelectionValues(node, scratchLocs, scratchValues, NULL, 1.0, false, alwaysComputeLcb, false, lcbBuf, radiusBuf);
    if(!success)
      return;

    const NNOutput* nnOutput = node.getNNOutput();
    const float* policyProbsFromNN = nnOutput->getPolicyProbsMaybeNoised();
    for(int i = 0; i<NNPos::MAX_NN_POLICY_SIZE; i++)
      policyProbs[i] = policyProbsFromNN[i];
  }

  //Copy to make sure we keep these values so we can reuse scratch later for PV
  vector<double> playSelectionValues = scratchValues;

  double policyProbMassVisited = 0.0;
  {
    for(int i = 0; i<numChildren; i++) {
      policyProbMassVisited += policyProbs[getPos(childrenMoveLocs[i])];
    }
    //Probability mass should not sum to more than 1, giving a generous allowance
    //for floating point error.
    assert(policyProbMassVisited <= 1.0001);
  }

  double parentWinLossValue;
  double parentScoreMean;
  double parentScoreStdev;
  double parentLead;
  {
    double weightSum = node.stats.weightSum.load(std::memory_order_acquire);
    double winLossValueAvg = node.stats.winLossValueAvg.load(std::memory_order_acquire);
    double scoreMeanAvg = node.stats.scoreMeanAvg.load(std::memory_order_acquire);
    double scoreMeanSqAvg = node.stats.scoreMeanSqAvg.load(std::memory_order_acquire);
    double leadAvg = node.stats.leadAvg.load(std::memory_order_acquire);
    assert(weightSum > 0.0);

    parentWinLossValue = winLossValueAvg;
    parentScoreMean = scoreMeanAvg;
    parentScoreStdev = ScoreValue::getScoreStdev(parentScoreMean,scoreMeanSqAvg);
    parentLead = leadAvg;
  }

  double parentUtility;
  double parentWeightPerVisit;
  double parentUtilityStdevFactor;
  double fpuValue = getFpuValueForChildrenAssumeVisited(
    node, node.nextPla, true, policyProbMassVisited,
    parentUtility, parentWeightPerVisit, parentUtilityStdevFactor
  );

  vector<MoreNodeStats> statsBuf(numChildren);
  for(int i = 0; i<numChildren; i++) {
    const SearchNode* child = children[i];
    int64_t edgeVisits = childrenEdgeVisits[i];
    Loc moveLoc = childrenMoveLocs[i];
    double policyProb = policyProbs[getPos(moveLoc)];
    AnalysisData data = getAnalysisDataOfSingleChild(
      child, edgeVisits, scratchLocs, scratchValues, moveLoc, policyProb, fpuValue, parentUtility, parentWinLossValue,
      parentScoreMean, parentScoreStdev, parentLead, maxPVDepth
    );
    data.playSelectionValue = playSelectionValues[i];
    //Make sure data.lcb is from white's perspective, for consistency with everything else
    //In lcbBuf, it's from self perspective, unlike values at nodes.
    data.lcb = node.nextPla == P_BLACK ? -lcbBuf[i] : lcbBuf[i];
    data.radius = radiusBuf[i];
    buf.push_back(data);

    if(includeWeightFactors) {
      MoreNodeStats& stats = statsBuf[i];
      stats.stats = NodeStats(child->stats);
      stats.selfUtility = node.nextPla == P_WHITE ? data.utility : -data.utility;
      stats.weightAdjusted = stats.stats.getChildWeight(edgeVisits);
      stats.prevMoveLoc = moveLoc;
    }
  }

  //Find all children and compute weighting of the children based on their values
  if(includeWeightFactors) {
    double totalChildWeight = 0.0;
    for(int i = 0; i<numChildren; i++) {
      totalChildWeight += statsBuf[i].weightAdjusted;
    }
    if(searchParams.useNoisePruning) {
      double policyProbsBuf[NNPos::MAX_NN_POLICY_SIZE];
      for(int i = 0; i<numChildren; i++)
        policyProbsBuf[i] = std::max(1e-30, (double)policyProbs[getPos(statsBuf[i].prevMoveLoc)]);
      totalChildWeight = pruneNoiseWeight(statsBuf, numChildren, totalChildWeight, policyProbsBuf);
    }
    double amountToSubtract = 0.0;
    double amountToPrune = 0.0;
    downweightBadChildrenAndNormalizeWeight(
      numChildren, totalChildWeight, totalChildWeight,
      amountToSubtract, amountToPrune, statsBuf
    );
    for(int i = 0; i<numChildren; i++)
      buf[i].weightFactor = statsBuf[i].weightAdjusted;
  }

  //Fill the rest of the moves directly from policy
  if(numChildren < minMovesToTryToGet) {
    //A bit inefficient, but no big deal
    for(int i = 0; i<minMovesToTryToGet - numChildren; i++) {
      int bestPos = -1;
      double bestPolicy = -1.0;
      for(int pos = 0; pos<NNPos::MAX_NN_POLICY_SIZE; pos++) {
        if(policyProbs[pos] < bestPolicy)
          continue;

        bool alreadyUsed = false;
        for(int j = 0; j<buf.size(); j++) {
          if(getPos(buf[j].move) == pos) {
            alreadyUsed = true;
            break;
          }
        }
        if(alreadyUsed)
          continue;

        bestPos = pos;
        bestPolicy = policyProbs[pos];
      }
      if(bestPos < 0 || bestPolicy < 0.0)
        break;

      Loc bestMove = NNPos::posToLoc(bestPos,rootBoard.x_size,rootBoard.y_size,nnXLen,nnYLen);
      AnalysisData data = getAnalysisDataOfSingleChild(
        NULL, 0, scratchLocs, scratchValues, bestMove, bestPolicy, fpuValue, parentUtility, parentWinLossValue,
        parentScoreMean, parentScoreStdev, parentLead, maxPVDepth
      );
      buf.push_back(data);
    }
  }
  std::stable_sort(buf.begin(),buf.end());

  if(duplicateForSymmetries && searchParams.rootSymmetryPruning && rootSymmetries.size() > 1) {
    vector<AnalysisData> newBuf;
    std::set<Loc> isDone;
    for(int i = 0; i<buf.size(); i++) {
      const AnalysisData& data = buf[i];
      for(int symmetry : rootSymmetries) {
        Loc symMove = SymmetryHelpers::getSymLoc(data.move, rootBoard, symmetry);
        if(contains(isDone,symMove))
          continue;
        const std::vector<int>& avoidMoveUntilByLoc = rootPla == P_BLACK ? avoidMoveUntilByLocBlack : avoidMoveUntilByLocWhite;
        if(avoidMoveUntilByLoc.size() > 0 && avoidMoveUntilByLoc[symMove] > 0)
          continue;

        isDone.insert(symMove);
        newBuf.push_back(data);
        //Replace the fields that need to be adjusted for symmetry
        AnalysisData& newData = newBuf.back();
        newData.move = symMove;
        if(symmetry != 0)
          newData.isSymmetryOf = data.move;
        newData.symmetry = symmetry;
        for(int j = 0; j<newData.pv.size(); j++)
          newData.pv[j] = SymmetryHelpers::getSymLoc(newData.pv[j], rootBoard, symmetry);
      }
    }
    buf = std::move(newBuf);
  }

  for(int i = 0; i<buf.size(); i++)
    buf[i].order = i;
}

void Search::printPVForMove(ostream& out, const SearchNode* n, Loc move, int maxDepth) const {
  vector<Loc> buf;
  vector<int64_t> visitsBuf;
  vector<Loc> scratchLocs;
  vector<double> scratchValues;
  appendPVForMove(buf,visitsBuf,scratchLocs,scratchValues,n,move,maxDepth);
  for(int i = 0; i<buf.size(); i++) {
    if(i > 0)
      out << " ";
    out << Location::toString(buf[i],rootBoard);
  }
}

void Search::printTree(ostream& out, const SearchNode* node, PrintTreeOptions options, Player perspective) const {
  if(node == NULL)
    return;
  string prefix;
  AnalysisData data;
  {
    vector<Loc> scratchLocs;
    vector<double> scratchValues;
    //Use dummy values for parent
    double policyProb = NAN;
    double fpuValue = 0;
    double parentUtility = 0;
    double parentWinLossValue = 0;
    double parentScoreMean = 0;
    double parentScoreStdev = 0;
    double parentLead = 0;
    //Since we don't have an edge from another parent we are following, we just use the visits on the node itself as the edge visits.
    int64_t edgeVisits = node->stats.visits.load(std::memory_order_acquire);
    data = getAnalysisDataOfSingleChild(
      node, edgeVisits, scratchLocs, scratchValues,
      Board::NULL_LOC, policyProb, fpuValue, parentUtility, parentWinLossValue,
      parentScoreMean, parentScoreStdev, parentLead, options.maxPVDepth_
    );
    data.weightFactor = NAN;
  }
  perspective = (perspective != P_BLACK && perspective != P_WHITE) ? node->nextPla : perspective;
  printTreeHelper(out, node, options, prefix, 0, 0, data, perspective);
}

void Search::printTreeHelper(
  ostream& out, const SearchNode* n, const PrintTreeOptions& options,
  string& prefix, int64_t origVisits, int depth, const AnalysisData& data, Player perspective
) const {
  if(n == NULL)
    return;

  const SearchNode& node = *n;

  Player perspectiveToUse = (perspective != P_BLACK && perspective != P_WHITE) ? n->nextPla : perspective;
  double perspectiveFactor = perspectiveToUse == P_BLACK ? -1.0 : 1.0;

  if(depth == 0)
    origVisits = data.numVisits;

  //Output for this node
  {
    out << prefix;
    char buf[128];

    out << ": ";

    if(data.numVisits > 0) {
      sprintf(buf,"T %6.2fc ",(perspectiveFactor * data.utility * 100.0));
      out << buf;
      sprintf(buf,"W %6.2fc ",(perspectiveFactor * data.resultUtility * 100.0));
      out << buf;
      sprintf(buf,"S %6.2fc (%+5.1f L %+5.1f) ",
              perspectiveFactor * data.scoreUtility * 100.0,
              perspectiveFactor * data.scoreMean,
              perspectiveFactor * data.lead
      );
      out << buf;
    }

    // bool hasNNValue = false;
    // double nnResultValue;
    // double nnTotalValue;
    // lock.lock();
    // if(node.nnOutput != nullptr) {
    //   nnResultValue = getResultUtilityFromNN(*node.nnOutput);
    //   nnTotalValue = getUtilityFromNN(*node.nnOutput);
    //   hasNNValue = true;
    // }
    // lock.unlock();

    // if(hasNNValue) {
    //   sprintf(buf,"VW %6.2fc VS %6.2fc ", nnResultValue * 100.0, (nnTotalValue - nnResultValue) * 100.0);
    //   out << buf;
    // }
    // else {
    //   sprintf(buf,"VW ---.--c VS ---.--c ");
    //   out << buf;
    // }

    if(depth > 0 && !isnan(data.lcb)) {
      sprintf(buf,"LCB %7.2fc ", perspectiveFactor * data.lcb * 100.0);
      out << buf;
    }

    if(!isnan(data.policyPrior)) {
      sprintf(buf,"P %5.2f%% ", data.policyPrior * 100.0);
      out << buf;
    }
    if(!isnan(data.weightFactor)) {
      sprintf(buf,"WF %5.1f ", data.weightFactor);
      out << buf;
    }
    if(data.playSelectionValue >= 0 && depth > 0) {
      sprintf(buf,"PSV %7.0f ", data.playSelectionValue);
      out << buf;
    }

    if(options.printSqs_) {
      sprintf(buf,"SMSQ %5.1f USQ %7.5f W %6.2f WSQ %8.2f ", data.scoreMeanSqAvg, data.utilitySqAvg, data.weightSum, data.weightSqSum);
      out << buf;
    }

    if(options.printAvgShorttermError_) {
      std::pair<double,double> wlAndScoreError = getAverageShorttermWLAndScoreError(&node);
      sprintf(buf,"STWL %6.2fc STS %5.1f ", wlAndScoreError.first, wlAndScoreError.second);
      out << buf;
    }

    sprintf(buf,"N %7" PRIu64 "  --  ", data.numVisits);
    out << buf;

    printPV(out, data.pv);
    out << endl;
  }

  if(depth >= options.branch_.size()) {
    if(depth >= options.maxDepth_ + options.branch_.size())
      return;
    if(data.numVisits < options.minVisitsToExpand_)
      return;
    if((double)data.numVisits < origVisits * options.minVisitsPropToExpand_)
      return;
  }
  if(depth == options.branch_.size()) {
    out << "---" << PlayerIO::playerToString(node.nextPla) << "(" << (node.nextPla == perspectiveToUse ? "^" : "v") << ")---" << endl;
  }

  vector<AnalysisData> analysisData;
  bool duplicateForSymmetries = false;
  getAnalysisData(node,analysisData,0,true,options.maxPVDepth_,duplicateForSymmetries);

  int numChildren = (int)analysisData.size();

  //Apply filtering conditions, but include children that don't match the filtering condition
  //but where there are children afterward that do, in case we ever use something more complex
  //than plain visits as a filter criterion. Do this by finding the last child that we want as the threshold.
  int lastIdxWithEnoughVisits = numChildren-1;
  while(true) {
    if(lastIdxWithEnoughVisits <= 0)
      break;

    int64_t childVisits = analysisData[lastIdxWithEnoughVisits].numVisits;
    bool hasEnoughVisits = childVisits >= options.minVisitsToShow_
      && (double)childVisits >= origVisits * options.minVisitsPropToShow_;
    if(hasEnoughVisits)
      break;
    lastIdxWithEnoughVisits--;
  }

  int numChildrenToRecurseOn = numChildren;
  if(options.maxChildrenToShow_ < numChildrenToRecurseOn)
    numChildrenToRecurseOn = options.maxChildrenToShow_;
  if(lastIdxWithEnoughVisits+1 < numChildrenToRecurseOn)
    numChildrenToRecurseOn = lastIdxWithEnoughVisits+1;


  for(int i = 0; i<numChildren; i++) {
    const SearchNode* child = analysisData[i].node;
    Loc moveLoc = analysisData[i].move;

    if((depth >= options.branch_.size() && i < numChildrenToRecurseOn) ||
       (depth < options.branch_.size() && moveLoc == options.branch_[depth]))
    {
      size_t oldLen = prefix.length();
      string locStr = Location::toString(moveLoc,rootBoard);
      if(locStr == "pass")
        prefix += "pss";
      else
        prefix += locStr;
      prefix += " ";
      while(prefix.length() < oldLen+4)
        prefix += " ";
      printTreeHelper(
        out,child,options,prefix,origVisits,depth+1,analysisData[i], perspective);
      prefix.erase(oldLen);
    }
  }
}


std::pair<double,double> Search::getAverageShorttermWLAndScoreError(const SearchNode* node) const {
  if(node == NULL)
    node = rootNode;
  if(node == NULL)
    return std::make_pair(0.0,0.0);
  return getAverageShorttermWLAndScoreErrorHelper(node);
}

std::pair<double,double> Search::getAverageShorttermWLAndScoreErrorHelper(const SearchNode* node) const {
  const NNOutput* nnOutput = node->getNNOutput();
  if(nnOutput == NULL) {
    //This will also be correct for terminal nodes, which have no uncertainty.
    //The caller will scale by weightSum, so this all works as intended.
    return std::make_pair(0.0,0.0);
  }

  int childrenCapacity;
  const SearchChildPointer* children = node->getChildren(childrenCapacity);

  int numChildren = 0;
  for(int i = 0; i<childrenCapacity; i++) {
    const SearchNode* child = children[i].getIfAllocated();
    if(child == NULL)
      break;
    numChildren += 1;
  }

  double wlErrorSum = 0.0;
  double scoreErrorSum = 0.0;
  double weightSum = 0.0;
  {
    double thisNodeWeight = computeWeightFromNNOutput(nnOutput);
    wlErrorSum += nnOutput->shorttermWinlossError * thisNodeWeight;
    scoreErrorSum += nnOutput->shorttermScoreError * thisNodeWeight;
    weightSum += thisNodeWeight;
  }

  for(int i = numChildren-1; i>=0; i--) {
    const SearchNode* child = children[i].getIfAllocated();
    assert(child != NULL);
    int64_t edgeVisits = children[i].getEdgeVisits();
    double childWeight = child->stats.getChildWeight(edgeVisits);
    std::pair<double,double> result = getAverageShorttermWLAndScoreErrorHelper(child);
    wlErrorSum += result.first * childWeight;
    scoreErrorSum += result.second * childWeight;
    weightSum += childWeight;
  }

  return std::make_pair(wlErrorSum/weightSum, scoreErrorSum/weightSum);
}

bool Search::getSharpScore(const SearchNode* node, double& ret) const {
  if(node == NULL)
    node = rootNode;
  if(node == NULL)
    return false;

  double policyProbsBuf[NNPos::MAX_NN_POLICY_SIZE];
  if(node != rootNode) {
    ret = getSharpScoreHelper(node,policyProbsBuf);
    return true;
  }

  vector<double> playSelectionValues;
  vector<Loc> locs; // not used
  bool allowDirectPolicyMoves = false;
  bool alwaysComputeLcb = false;
  bool neverUseLcb = true;
  bool suc = getPlaySelectionValues(*node,locs,playSelectionValues,NULL,1.0,allowDirectPolicyMoves,alwaysComputeLcb,neverUseLcb,NULL,NULL);
  //If there are no children, or otherwise values could not be computed, then fall back to the normal case
  if(!suc) {
    ReportedSearchValues values;
    if(getNodeValues(node,values)) {
      ret = values.expectedScore;
      return true;
    }
    return false;
  }

  int childrenCapacity;
  const SearchChildPointer* children = node->getChildren(childrenCapacity);

  double scoreMeanSum = 0.0;
  double scoreWeightSum = 0.0;
  double childWeightSum = 0.0;
  for(int i = 0; i<childrenCapacity; i++) {
    const SearchNode* child = children[i].getIfAllocated();
    if(child == NULL)
      break;
    int64_t edgeVisits = children[i].getEdgeVisits();
    NodeStats stats = NodeStats(child->stats);
    if(stats.visits <= 0 || stats.weightSum <= 0.0 || edgeVisits <= 0)
      continue;
    double weight = playSelectionValues[i];
    double sharpWeight = weight * weight * weight;
    scoreMeanSum += sharpWeight * getSharpScoreHelper(child, policyProbsBuf);
    scoreWeightSum += sharpWeight;
    childWeightSum += weight;
  }

  //Also add in the direct evaluation of this node.
  {
    const NNOutput* nnOutput = node->getNNOutput();
    //If somehow the nnOutput is still null here, skip
    if(nnOutput == NULL)
      return false;
    double scoreMean = (double)nnOutput->whiteScoreMean;
    double thisNodeWeight = computeWeightFromNNOutput(nnOutput);
    double desiredScoreWeight = (scoreWeightSum < 1e-50 || childWeightSum < 1e-50) ? thisNodeWeight : thisNodeWeight * (scoreWeightSum / childWeightSum);
    scoreMeanSum += scoreMean * desiredScoreWeight;
    scoreWeightSum += desiredScoreWeight;
  }
  ret = scoreMeanSum / scoreWeightSum;
  return true;
}

double Search::getSharpScoreHelper(const SearchNode* node, double policyProbsBuf[NNPos::MAX_NN_POLICY_SIZE]) const {
  if(node == NULL)
    return 0.0;
  const NNOutput* nnOutput = node->getNNOutput();
  if(nnOutput == NULL) {
    NodeStats stats = NodeStats(node->stats);
    return stats.scoreMeanAvg;
  }

  int childrenCapacity;
  const SearchChildPointer* children = node->getChildren(childrenCapacity);

  vector<MoreNodeStats> statsBuf;
  for(int i = 0; i<childrenCapacity; i++) {
    const SearchNode* child = children[i].getIfAllocated();
    if(child == NULL)
      break;
    int64_t edgeVisits = children[i].getEdgeVisits();
    Loc moveLoc = children[i].getMoveLocRelaxed();
    MoreNodeStats stats;
    stats.stats = NodeStats(child->stats);
    stats.selfUtility = node->nextPla == P_WHITE ? stats.stats.utilityAvg : -stats.stats.utilityAvg;
    stats.weightAdjusted = stats.stats.getChildWeight(edgeVisits);
    stats.prevMoveLoc = moveLoc;
    statsBuf.push_back(stats);
  }
  int numChildren = (int)statsBuf.size();

  //Find all children and compute weighting of the children based on their values
  {
    double totalChildWeight = 0.0;
    for(int i = 0; i<numChildren; i++) {
      totalChildWeight += statsBuf[i].weightAdjusted;
    }
    const float* policyProbs = nnOutput->getPolicyProbsMaybeNoised();
    if(searchParams.useNoisePruning) {
      for(int i = 0; i<numChildren; i++)
        policyProbsBuf[i] = std::max(1e-30, (double)policyProbs[getPos(statsBuf[i].prevMoveLoc)]);
      totalChildWeight = pruneNoiseWeight(statsBuf, numChildren, totalChildWeight, policyProbsBuf);
    }
    double amountToSubtract = 0.0;
    double amountToPrune = 0.0;
    downweightBadChildrenAndNormalizeWeight(
      numChildren, totalChildWeight, totalChildWeight,
      amountToSubtract, amountToPrune, statsBuf
    );
  }

  double scoreMeanSum = 0.0;
  double scoreWeightSum = 0.0;
  double childWeightSum = 0.0;
  for(int i = 0; i<numChildren; i++) {
    if(statsBuf[i].stats.visits <= 0 || statsBuf[i].stats.weightSum <= 0.0 || statsBuf[i].weightAdjusted <= 0.0)
      continue;
    double weight = statsBuf[i].weightAdjusted;
    double sharpWeight = weight * weight * weight;
    scoreMeanSum += sharpWeight * getSharpScoreHelper(children[i].getIfAllocated(),policyProbsBuf);
    scoreWeightSum += sharpWeight;
    childWeightSum += weight;
  }

  //Also add in the direct evaluation of this node.
  {
    double scoreMean = (double)nnOutput->whiteScoreMean;
    double thisNodeWeight = computeWeightFromNNOutput(nnOutput);
    double desiredScoreWeight = (scoreWeightSum < 1e-50 || childWeightSum < 1e-50) ? thisNodeWeight : thisNodeWeight * (scoreWeightSum / childWeightSum);
    scoreMeanSum += scoreMean * desiredScoreWeight;
    scoreWeightSum += desiredScoreWeight;
  }
  return scoreMeanSum / scoreWeightSum;
}

vector<double> Search::getAverageTreeOwnership(double minWeight, const SearchNode* node) const {
  if(node == NULL)
    node = rootNode;
  if(!alwaysIncludeOwnerMap)
    throw StringError("Called Search::getAverageTreeOwnership when alwaysIncludeOwnerMap is false");
  vector<double> vec(nnXLen*nnYLen,0.0);
  auto accumulate = [&vec,this](float* ownership, double selfWeight){
    for (int pos = 0; pos < nnXLen*nnYLen; pos++)
      vec[pos] += selfWeight * ownership[pos];
  };
  traverseTreeWithOwnershipAndSelfWeight(minWeight,1.0,node,accumulate);
  return vec;
}

tuple<vector<double>,vector<double>> Search::getAverageAndStandardDeviationTreeOwnership(double minWeight, const SearchNode* node) const {
  if(node == NULL)
    node = rootNode;
  vector<double> average(nnXLen*nnYLen,0.0);
  vector<double> stdev(nnXLen*nnYLen,0.0);
  auto accumulate = [&average,&stdev,this](float* ownership, double selfWeight) {
    for (int pos = 0; pos < nnXLen*nnYLen; pos++) {
      const double value = ownership[pos];
      average[pos] += selfWeight * value;
      stdev[pos] += selfWeight * value * value;
    }
  };
  traverseTreeWithOwnershipAndSelfWeight(minWeight,1.0,node,accumulate);
  for(int pos = 0; pos<nnXLen*nnYLen; pos++) {
    const double avg = average[pos];
    stdev[pos] = sqrt(max(stdev[pos] - avg * avg, 0.0));
  }
  return std::make_tuple(average, stdev);
}

template<typename Func>
double Search::traverseTreeWithOwnershipAndSelfWeight(
  double minWeight,
  double desiredWeight,
  const SearchNode* node,
  Func& accumulate
) const {
  if(node == NULL)
    return 0;

  const NNOutput* nnOutput = node->getNNOutput();
  if(nnOutput == NULL)
    return 0;

  int childrenCapacity;
  const SearchChildPointer* children = node->getChildren(childrenCapacity);

  double actualWeightFromChildren;
  double thisNodeWeight = computeWeightFromNNOutput(nnOutput);
  if(childrenCapacity <= 8) {
    double childWeightBuf[8];
    actualWeightFromChildren = traverseTreeWithOwnershipAndSelfWeightHelper(
      minWeight, desiredWeight, thisNodeWeight, children, childWeightBuf, childrenCapacity, accumulate
    );
  }
  else {
    vector<double> childWeightBuf(childrenCapacity);
    actualWeightFromChildren = traverseTreeWithOwnershipAndSelfWeightHelper(
      minWeight, desiredWeight, thisNodeWeight, children, &childWeightBuf[0], childrenCapacity, accumulate
    );
  }

  double selfWeight = desiredWeight - actualWeightFromChildren;
  float* ownerMap = nnOutput->whiteOwnerMap;
  assert(ownerMap != NULL);
  accumulate(ownerMap, selfWeight);
  return desiredWeight;
}

template<typename Func>
double Search::traverseTreeWithOwnershipAndSelfWeightHelper(
  double minWeight,
  double desiredWeight,
  double thisNodeWeight,
  const SearchChildPointer* children,
  double* childWeightBuf,
  int childrenCapacity,
  Func& accumulate
) const {
  int numChildren = 0;
  for(int i = 0; i<childrenCapacity; i++) {
    const SearchNode* child = children[i].getIfAllocated();
    if(child == NULL)
      break;
    int64_t edgeVisits = children[i].getEdgeVisits();
    double childWeight = child->stats.getChildWeight(edgeVisits);
    childWeightBuf[i] = childWeight;
    numChildren += 1;
  }

  double relativeChildrenWeightSum = 0.0;
  double usedChildrenWeightSum = 0;
  for(int i = 0; i<numChildren; i++) {
    double childWeight = childWeightBuf[i];
    if(childWeight < minWeight)
      continue;
    relativeChildrenWeightSum += (double)childWeight * childWeight;
    usedChildrenWeightSum += childWeight;
  }

  double desiredWeightFromChildren = desiredWeight * usedChildrenWeightSum / (usedChildrenWeightSum + thisNodeWeight);

  //Recurse
  double actualWeightFromChildren = 0.0;
  for(int i = 0; i<numChildren; i++) {
    double childWeight = childWeightBuf[i];
    if(childWeight < minWeight)
      continue;
    const SearchNode* child = children[i].getIfAllocated();
    assert(child != NULL);
    double desiredWeightFromChild = (double)childWeight * childWeight / relativeChildrenWeightSum * desiredWeightFromChildren;
    actualWeightFromChildren += traverseTreeWithOwnershipAndSelfWeight(minWeight,desiredWeightFromChild,child,accumulate);
  }

  return actualWeightFromChildren;
}

static double roundStatic(double x, double inverseScale) {
  return round(x * inverseScale) / inverseScale;
}
static double roundDynamic(double x, int precision) {
  double absx = std::fabs(x);
  if(absx <= 1e-60)
    return x;
  int orderOfMagnitude = (int)floor(log10(absx));
  int roundingMagnitude = orderOfMagnitude - precision;
  if(roundingMagnitude >= 0)
    return round(x);
  double inverseScale = pow(10.0,-roundingMagnitude);
  return roundStatic(x, inverseScale);
}


json Search::getJsonOwnershipMap(
  const Player pla, const Player perspective, const Board& board, const SearchNode* node, double ownershipMinWeight, int symmetry
) const {
  vector<double> ownership = getAverageTreeOwnership(ownershipMinWeight, node);
  vector<double> ownershipToOutput(board.y_size * board.x_size, 0.0);

  for(int y = 0; y < board.y_size; y++) {
    for(int x = 0; x < board.x_size; x++) {
      int pos = NNPos::xyToPos(x, y, nnXLen);
      Loc symLoc = SymmetryHelpers::getSymLoc(x, y, board, symmetry);
      int symPos = Location::getY(symLoc, board.x_size) * board.x_size + Location::getX(symLoc, board.x_size);
      assert(symPos >= 0 && symPos < board.y_size * board.x_size);

      double o;
      if(perspective == P_BLACK || (perspective != P_BLACK && perspective != P_WHITE && pla == P_BLACK))
        o = -ownership[pos];
      else
        o = ownership[pos];
      // Round to 10^-6 to limit the size of output.
      // No guarantees that the serializer actually outputs something of this length rather than longer due to float wonkiness, but it should usually be true.
      o = roundStatic(o, 1000000.0);
      ownershipToOutput[symPos] = o;
    }
  }
  return json(ownershipToOutput);
}

std::pair<json,json> Search::getJsonOwnershipAndStdevMap(
  const Player pla, const Player perspective, const Board& board, const SearchNode* node, double ownershipMinWeight, int symmetry
) const {
  const tuple<vector<double>,vector<double>> ownershipAverageAndStdev = getAverageAndStandardDeviationTreeOwnership(ownershipMinWeight, node);
  const vector<double>& ownership = std::get<0>(ownershipAverageAndStdev);
  const vector<double>& ownershipStdev = std::get<1>(ownershipAverageAndStdev);
  vector<double> ownershipToOutput(board.y_size * board.x_size, 0.0);
  vector<double> ownershipStdevToOutput(board.y_size * board.x_size, 0.0);

  for(int y = 0; y < board.y_size; y++) {
    for(int x = 0; x < board.x_size; x++) {
      int pos = NNPos::xyToPos(x, y, nnXLen);
      Loc symLoc = SymmetryHelpers::getSymLoc(x, y, board, symmetry);
      int symPos = Location::getY(symLoc, board.x_size) * board.x_size + Location::getX(symLoc, board.x_size);
      assert(symPos >= 0 && symPos < board.y_size * board.x_size);

      double o;
      if(perspective == P_BLACK || (perspective != P_BLACK && perspective != P_WHITE && pla == P_BLACK))
        o = -ownership[pos];
      else
        o = ownership[pos];
      // Round to 10^-6 to limit the size of output.
      // No guarantees that the serializer actually outputs something of this length rather than longer due to float wonkiness, but it should usually be true.
      o = roundStatic(o, 1000000.0);
      ownershipToOutput[symPos] = o;
      ownershipStdevToOutput[symPos] = roundStatic(ownershipStdev[pos], 1000000.0);
    }
  }
  return std::make_pair(json(ownershipToOutput), json(ownershipStdevToOutput));
}

bool Search::getAnalysisJson(
  const Player perspective,
  int analysisPVLen,
  double ownershipMinWeight,
  bool preventEncore,
  bool includePolicy,
  bool includeOwnership,
  bool includeOwnershipStdev,
  bool includeMovesOwnership,
  bool includeMovesOwnershipStdev,
  bool includePVVisits,
  json& ret
) const {
  vector<AnalysisData> buf;
  static constexpr int minMoves = 0;
  static constexpr int OUTPUT_PRECISION = 8;

  const Board& board = rootBoard;
  const BoardHistory& hist = rootHistory;
  bool duplicateForSymmetries = true;
  getAnalysisData(buf, minMoves, false, analysisPVLen, duplicateForSymmetries);

  // Stats for all the individual moves
  json moveInfos = json::array();
  for(int i = 0; i < buf.size(); i++) {
    const AnalysisData& data = buf[i];
    double winrate = 0.5 * (1.0 + data.winLossValue);
    double utility = data.utility;
    double lcb = PlayUtils::getHackedLCBForWinrate(this, data, rootPla);
    double utilityLcb = data.lcb;
    double scoreMean = data.scoreMean;
    double lead = data.lead;
    if(perspective == P_BLACK || (perspective != P_BLACK && perspective != P_WHITE && rootPla == P_BLACK)) {
      winrate = 1.0 - winrate;
      lcb = 1.0 - lcb;
      utility = -utility;
      scoreMean = -scoreMean;
      lead = -lead;
      utilityLcb = -utilityLcb;
    }

    json moveInfo;
    moveInfo["move"] = Location::toString(data.move, board);
    moveInfo["visits"] = data.numVisits;
    moveInfo["utility"] = roundDynamic(utility,OUTPUT_PRECISION);
    moveInfo["winrate"] = roundDynamic(winrate,OUTPUT_PRECISION);
    moveInfo["scoreMean"] = roundDynamic(lead,OUTPUT_PRECISION);
    moveInfo["scoreSelfplay"] = roundDynamic(scoreMean,OUTPUT_PRECISION);
    moveInfo["scoreLead"] = roundDynamic(lead,OUTPUT_PRECISION);
    moveInfo["scoreStdev"] = roundDynamic(data.scoreStdev,OUTPUT_PRECISION);
    moveInfo["prior"] = roundDynamic(data.policyPrior,OUTPUT_PRECISION);
    moveInfo["lcb"] = roundDynamic(lcb,OUTPUT_PRECISION);
    moveInfo["utilityLcb"] = roundDynamic(utilityLcb,OUTPUT_PRECISION);
    moveInfo["order"] = data.order;
    if(data.isSymmetryOf != Board::NULL_LOC)
      moveInfo["isSymmetryOf"] = Location::toString(data.isSymmetryOf, board);

    json pv = json::array();
    int pvLen =
      (preventEncore && data.pvContainsPass()) ? data.getPVLenUpToPhaseEnd(board, hist, rootPla) : (int)data.pv.size();
    for(int j = 0; j < pvLen; j++)
      pv.push_back(Location::toString(data.pv[j], board));
    moveInfo["pv"] = pv;

    if(includePVVisits) {
      assert(data.pvVisits.size() >= pvLen);
      json pvVisits = json::array();
      for(int j = 0; j < pvLen; j++)
        pvVisits.push_back(data.pvVisits[j]);
      moveInfo["pvVisits"] = pvVisits;
    }

    if(includeMovesOwnership && includeMovesOwnershipStdev) {
      std::pair<json,json> ownershipAndStdev = getJsonOwnershipAndStdevMap(rootPla, perspective, board, data.node, ownershipMinWeight, data.symmetry);
      moveInfo["ownership"] = ownershipAndStdev.first;
      moveInfo["ownershipStdev"] = ownershipAndStdev.second;
    }
    else if(includeMovesOwnershipStdev) {
      std::pair<json,json> ownershipAndStdev = getJsonOwnershipAndStdevMap(rootPla, perspective, board, data.node, ownershipMinWeight, data.symmetry);
      moveInfo["ownershipStdev"] = ownershipAndStdev.second;
    }
    else if(includeMovesOwnership) {
      moveInfo["ownership"] = getJsonOwnershipMap(rootPla, perspective, board, data.node, ownershipMinWeight, data.symmetry);
    }

    moveInfos.push_back(moveInfo);
  }
  ret["moveInfos"] = moveInfos;

  // Stats for root position
  {
    ReportedSearchValues rootVals;
    bool suc = getPrunedRootValues(rootVals);
    if(!suc)
      return false;

    double winrate = 0.5 * (1.0 + rootVals.winLossValue);
    double scoreMean = rootVals.expectedScore;
    double lead = rootVals.lead;
    double utility = rootVals.utility;

    if(perspective == P_BLACK || (perspective != P_BLACK && perspective != P_WHITE && rootPla == P_BLACK)) {
      winrate = 1.0 - winrate;
      scoreMean = -scoreMean;
      lead = -lead;
      utility = -utility;
    }

    json rootInfo;
    rootInfo["visits"] = rootVals.visits;
    rootInfo["winrate"] = roundDynamic(winrate,OUTPUT_PRECISION);
    rootInfo["scoreSelfplay"] = roundDynamic(scoreMean,OUTPUT_PRECISION);
    rootInfo["scoreLead"] = roundDynamic(lead,OUTPUT_PRECISION);
    rootInfo["scoreStdev"] = roundDynamic(rootVals.expectedScoreStdev,OUTPUT_PRECISION);
    rootInfo["utility"] = roundDynamic(utility,OUTPUT_PRECISION);

    Hash128 thisHash;
    Hash128 symHash;
    for(int symmetry = 0; symmetry < SymmetryHelpers::NUM_SYMMETRIES; symmetry++) {
      Board symBoard = SymmetryHelpers::getSymBoard(board,symmetry);
      Hash128 hash = symBoard.getSitHashWithSimpleKo(rootPla);
      if(symmetry == 0) {
        thisHash = hash;
        symHash = hash;
      }
      else {
        if(hash < symHash)
          symHash = hash;
      }
    }
    rootInfo["thisHash"] = Global::uint64ToHexString(thisHash.hash1) + Global::uint64ToHexString(thisHash.hash0);
    rootInfo["symHash"] = Global::uint64ToHexString(symHash.hash1) + Global::uint64ToHexString(symHash.hash0);
    rootInfo["currentPlayer"] = PlayerIO::playerToStringShort(rootPla);

    ret["rootInfo"] = rootInfo;
  }

  // Raw policy prior
  if(includePolicy) {
    float policyProbs[NNPos::MAX_NN_POLICY_SIZE];
    bool suc = getPolicy(policyProbs);
    if(!suc)
      return false;
    json policy = json::array();
    for(int y = 0; y < board.y_size; y++) {
      for(int x = 0; x < board.x_size; x++) {
        int pos = NNPos::xyToPos(x, y, nnXLen);
        policy.push_back(roundDynamic(policyProbs[pos],OUTPUT_PRECISION));
      }
    }

    int passPos = NNPos::locToPos(Board::PASS_LOC, board.x_size, nnXLen, nnYLen);
    policy.push_back(roundDynamic(policyProbs[passPos],OUTPUT_PRECISION));
    ret["policy"] = policy;
  }

  // Average tree ownership
  if(includeOwnership && includeOwnershipStdev) {
    int symmetry = 0;
    std::pair<json,json> ownershipAndStdev = getJsonOwnershipAndStdevMap(rootPla, perspective, board, rootNode, ownershipMinWeight, symmetry);
    ret["ownership"] = ownershipAndStdev.first;
    ret["ownershipStdev"] = ownershipAndStdev.second;
  }
  else if(includeOwnershipStdev) {
    int symmetry = 0;
    std::pair<json,json> ownershipAndStdev = getJsonOwnershipAndStdevMap(rootPla, perspective, board, rootNode, ownershipMinWeight, symmetry);
    ret["ownershipStdev"] = ownershipAndStdev.second;
  }
  else if(includeOwnership) {
    int symmetry = 0;
    ret["ownership"] = getJsonOwnershipMap(rootPla, perspective, board, rootNode, ownershipMinWeight, symmetry);
  }

  return true;
}

//Compute all the stats of the node based on its children, pruning weights such that they are as expected
//based on policy and utility. This is used to give accurate rootInfo even with a lot of wide root noise
bool Search::getPrunedRootValues(ReportedSearchValues& values) const {
  return getPrunedNodeValues(rootNode,values);
}

bool Search::getPrunedNodeValues(const SearchNode* nodePtr, ReportedSearchValues& values) const {
  if(nodePtr == NULL)
    return false;
  const SearchNode& node = *nodePtr;
  int childrenCapacity;
  const SearchChildPointer* children = node.getChildren(childrenCapacity);

  vector<double> playSelectionValues;
  vector<Loc> locs; // not used
  bool allowDirectPolicyMoves = false;
  bool alwaysComputeLcb = false;
  bool neverUseLcb = true;
  bool suc = getPlaySelectionValues(node,locs,playSelectionValues,NULL,1.0,allowDirectPolicyMoves,alwaysComputeLcb,neverUseLcb,NULL,NULL);
  //If there are no children, or otherwise values could not be computed,
  //then fall back to the normal case and just listen to the values on the node rather than trying
  //to recompute things.
  if(!suc) {
    return getNodeValues(nodePtr,values);
  }

  double winLossValueSum = 0.0;
  double noResultValueSum = 0.0;
  double scoreMeanSum = 0.0;
  double scoreMeanSqSum = 0.0;
  double leadSum = 0.0;
  double utilitySum = 0.0;
  double utilitySqSum = 0.0;
  double weightSum = 0.0;
  double weightSqSum = 0.0;
  for(int i = 0; i<childrenCapacity; i++) {
    const SearchNode* child = children[i].getIfAllocated();
    if(child == NULL)
      break;
    int64_t edgeVisits = children[i].getEdgeVisits();
    NodeStats stats = NodeStats(child->stats);

    if(stats.visits <= 0 || stats.weightSum <= 0.0 || edgeVisits <= 0)
      continue;
    double weight = playSelectionValues[i];
    winLossValueSum += weight * stats.winLossValueAvg;
    noResultValueSum += weight * stats.noResultValueAvg;
    scoreMeanSum += weight * stats.scoreMeanAvg;
    scoreMeanSqSum += weight * stats.scoreMeanSqAvg;
    leadSum += weight * stats.leadAvg;
    utilitySum += weight * stats.utilityAvg;
    utilitySqSum += weight * stats.utilitySqAvg;
    weightSqSum += weight * weight; // TODO not quite right
    weightSum += weight;
  }

  //Also add in the direct evaluation of this node.
  {
    const NNOutput* nnOutput = node.getNNOutput();
    //If somehow the nnOutput is still null here, skip
    if(nnOutput == NULL)
      return false;
    double winProb = (double)nnOutput->whiteWinProb;
    double lossProb = (double)nnOutput->whiteLossProb;
    double noResultProb = (double)nnOutput->whiteNoResultProb;
    double scoreMean = (double)nnOutput->whiteScoreMean;
    double scoreMeanSq = (double)nnOutput->whiteScoreMeanSq;
    double lead = (double)nnOutput->whiteLead;
    double utility =
      getResultUtility(winProb-lossProb, noResultProb)
      + getScoreUtility(scoreMean, scoreMeanSq);

    double weight = 1.0; // TODO also not quite right
    winLossValueSum += (winProb - lossProb) * weight;
    noResultValueSum += noResultProb * weight;
    scoreMeanSum += scoreMean * weight;
    scoreMeanSqSum += scoreMeanSq * weight;
    leadSum += lead * weight;
    utilitySum += utility * weight;
    utilitySqSum += utility * utility * weight;
    weightSqSum += weight * weight;
    weightSum += weight;
  }
  values = ReportedSearchValues(
    *this,
    winLossValueSum / weightSum,
    noResultValueSum / weightSum,
    scoreMeanSum / weightSum,
    scoreMeanSqSum / weightSum,
    leadSum / weightSum,
    utilitySum / weightSum,
    node.stats.weightSum.load(std::memory_order_acquire),
    node.stats.visits.load(std::memory_order_acquire)
  );
  return true;
}<|MERGE_RESOLUTION|>--- conflicted
+++ resolved
@@ -293,58 +293,6 @@
   return true;
 }
 
-<<<<<<< HEAD
-=======
-void Search::maybeRecomputeNormToTApproxTable() {
-  if(normToTApproxZ <= 0.0 || normToTApproxZ != searchParams.lcbStdevs || normToTApproxTable.size() <= 0) {
-    normToTApproxZ = searchParams.lcbStdevs;
-    normToTApproxTable.clear();
-    for(int i = 0; i < 512; i++)
-      normToTApproxTable.push_back(FancyMath::normToTApprox(normToTApproxZ,(double)(i+MIN_VISITS_FOR_LCB)));
-  }
-}
-
-double Search::getNormToTApproxForLCB(int64_t numVisits) const {
-  assert(numVisits >= MIN_VISITS_FOR_LCB);
-  uint64_t idx = (uint64_t)(numVisits - MIN_VISITS_FOR_LCB);
-  assert(normToTApproxTable.size() > 0);
-  if(idx >= normToTApproxTable.size())
-    idx = normToTApproxTable.size()-1;
-  return normToTApproxTable[idx];
-}
-
-void Search::getSelfUtilityLCBAndRadius(const SearchNode& parent, const SearchNode* child, double& lcbBuf, double& radiusBuf) const {
-  double weightSum = child->stats.weightSum.load(std::memory_order_acquire);
-  double weightSqSum = child->stats.weightSqSum.load(std::memory_order_acquire);
-  double scoreMeanAvg = child->stats.scoreMeanAvg.load(std::memory_order_acquire);
-  double scoreMeanSqAvg = child->stats.scoreMeanSqAvg.load(std::memory_order_acquire);
-  double utilityAvg = child->stats.utilityAvg.load(std::memory_order_acquire);
-  double utilitySqAvg = child->stats.utilitySqAvg.load(std::memory_order_acquire);
-
-  radiusBuf = 2.0 * (searchParams.winLossUtilityFactor + searchParams.staticScoreUtilityFactor + searchParams.dynamicScoreUtilityFactor);
-  lcbBuf = -radiusBuf;
-  if(weightSum <= 0.0 || weightSqSum <= 0.0)
-    return;
-
-  double ess = weightSum * weightSum / weightSqSum;
-  int64_t essInt = (int64_t)round(ess);
-  if(essInt < MIN_VISITS_FOR_LCB)
-    return;
-
-  double utilityNoBonus = utilityAvg;
-  double endingScoreBonus = getEndingWhiteScoreBonus(parent,child);
-  double utilityDiff = getScoreUtilityDiff(scoreMeanAvg, scoreMeanSqAvg, endingScoreBonus);
-  double utilityWithBonus = utilityNoBonus + utilityDiff;
-  double selfUtility = parent.nextPla == P_WHITE ? utilityWithBonus : -utilityWithBonus;
-
-  double utilityVariance = std::max(1e-8, utilitySqAvg - utilityNoBonus * utilityNoBonus);
-  double estimateStdev = sqrt(utilityVariance / ess);
-  double radius = estimateStdev * getNormToTApproxForLCB(essInt);
-
-  lcbBuf = selfUtility - radius;
-  radiusBuf = radius;
-}
->>>>>>> 7bdec0be
 
 bool Search::getRootValues(ReportedSearchValues& values) const {
   return getNodeValues(rootNode,values);
